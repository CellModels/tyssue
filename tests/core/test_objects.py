import pytest
import numpy as np
import pandas as pd
from numpy.testing import assert_array_equal
from pytest import raises

from tyssue.core import Epithelium
from tyssue.core.sheet import Sheet, get_opposite

from tyssue.generation import three_faces_sheet
from tyssue.core.objects import _ordered_edges, _ordered_vert_idxs
from tyssue.core.objects import get_next_edges, get_prev_edges
from tyssue import config
from tyssue.geometry.planar_geometry import PlanarGeometry
from tyssue.geometry.sheet_geometry import SheetGeometry
from tyssue.generation import extrude, hexa_grid3d, hexa_grid2d
from tyssue.config.dynamics import quasistatic_sheet_spec
from tyssue.config.geometry import spherical_sheet
from tyssue.generation import generate_ring


def test_3faces():

    datasets, specs = three_faces_sheet()
    eptm = Epithelium("3faces_2D", datasets, specs)
    assert (eptm.Nc, eptm.Nv, eptm.Ne) == (3, 13, 18)


def test_idx_lookup():
    datasets, specs = three_faces_sheet()
    eptm = Epithelium("3faces_2D", datasets, specs)
    eptm.face_df["id"] = eptm.face_df.index.values
    assert eptm.idx_lookup(1, "face") == 1


def test_triangular_mesh():
    datasets, specs = three_faces_sheet()
    eptm = Epithelium("3faces_2D", datasets, specs)
    vertices, faces = eptm.triangular_mesh(["x", "y", "z"], False)
    assert vertices.shape == (16, 3)
    assert faces.shape == (18, 3)


def test_opposite():
    datasets, _ = three_faces_sheet()
    opposites = get_opposite(datasets["edge"])
    true_opp = np.array(
        [
            17.0,
            -1.0,
            -1.0,
            -1.0,
            -1.0,
            6.0,
            5.0,
            -1.0,
            -1.0,
            -1.0,
            -1.0,
            12.0,
            11.0,
            -1.0,
            -1.0,
            -1.0,
            -1.0,
            0.0,
        ]
    )
    assert_array_equal(true_opp, opposites)

    edge_df = datasets["edge"].append(datasets["edge"].loc[0], ignore_index=True)
    edge_df.index.name = "edge"
    with pytest.warns(UserWarning):
        opposites = get_opposite(edge_df)
        true_opp = np.array(
            [
                17.0,
                -1.0,
                -1.0,
                -1.0,
                -1.0,
                6.0,
                5.0,
                -1.0,
                -1.0,
                -1.0,
                -1.0,
                12.0,
                11.0,
                -1.0,
                -1.0,
                -1.0,
                -1.0,
                0.0,
                17,
            ]
        )
        assert_array_equal(true_opp, opposites)


def test_extra_indices():

    datasets = {}
    tri_verts = [[0, 0], [1, 0], [-0.5, 3 ** 0.5 / 2], [-0.5, -3 ** 0.5 / 2]]

    tri_edges = [
        [0, 1, 0],
        [1, 2, 0],
        [2, 0, 0],
        [0, 3, 1],
        [3, 1, 1],
        [1, 0, 1],
        [0, 2, 2],
        [2, 3, 2],
        [3, 0, 2],
    ]

    datasets["edge"] = pd.DataFrame(
        data=np.array(tri_edges), columns=["srce", "trgt", "face"]
    )
    datasets["edge"].index.name = "edge"
    datasets["face"] = pd.DataFrame(data=np.zeros((3, 2)), columns=["x", "y"])
    datasets["face"].index.name = "face"

    datasets["vert"] = pd.DataFrame(data=np.array(tri_verts), columns=["x", "y"])
    datasets["vert"].index.name = "vert"
    specs = config.geometry.planar_spec()
    eptm = Sheet("extra", datasets, specs, coords=["x", "y"])
    PlanarGeometry.update_all(eptm)
    eptm.edge_df["opposite"] = get_opposite(eptm.edge_df)
    eptm.get_extra_indices()

    assert (2 * eptm.Ni + eptm.No) == eptm.Ne
    assert eptm.west_edges.size == eptm.Ni
    assert eptm.Nd == 2 * eptm.Ni

    for edge in eptm.free_edges:
        opps = eptm.edge_df[eptm.edge_df["srce"] == eptm.edge_df.loc[edge, "trgt"]][
            "trgt"
        ]
        assert eptm.edge_df.loc[edge, "srce"] not in opps

    for edge in eptm.east_edges:
        srce, trgt = eptm.edge_df.loc[edge, ["srce", "trgt"]]
        opp = eptm.edge_df[
            (eptm.edge_df["srce"] == trgt) & (eptm.edge_df["trgt"] == srce)
        ].index
        assert opp[0] in eptm.west_edges

    for edge in eptm.west_edges:
        srce, trgt = eptm.edge_df.loc[edge, ["srce", "trgt"]]
        opp = eptm.edge_df[
            (eptm.edge_df["srce"] == trgt) & (eptm.edge_df["trgt"] == srce)
        ].index
        assert opp[0] in eptm.east_edges


def test_extra_indices_theta_pi():
<<<<<<< HEAD
    # https://github.com/felixquinton/tyssue-taylor/issues/2
=======

>>>>>>> 1059be47
    ring = generate_ring(3, 1, 2)
    PlanarGeometry.update_all(ring)
    ring.get_extra_indices()


def test_sort_eastwest():
    datasets = {}
    tri_verts = [[0, 0], [1, 0], [-0.5, 3 ** 0.5 / 2], [-0.5, -3 ** 0.5 / 2]]

    tri_edges = [
        [0, 1, 0],
        [1, 2, 0],
        [2, 0, 0],
        [0, 3, 1],
        [3, 1, 1],
        [1, 0, 1],
        [0, 2, 2],
        [2, 3, 2],
        [3, 0, 2],
    ]

    datasets["edge"] = pd.DataFrame(
        data=np.array(tri_edges), columns=["srce", "trgt", "face"]
    )
    datasets["edge"].index.name = "edge"
    datasets["face"] = pd.DataFrame(data=np.zeros((3, 2)), columns=["x", "y"])
    datasets["face"].index.name = "face"

    datasets["vert"] = pd.DataFrame(data=np.array(tri_verts), columns=["x", "y"])
    datasets["vert"].index.name = "vert"
    specs = config.geometry.planar_spec()
    eptm = Sheet("extra", datasets, specs, coords=["x", "y"])
    PlanarGeometry.update_all(eptm)
    eptm.edge_df["opposite"] = get_opposite(eptm.edge_df)
    eptm.sort_edges_eastwest()
    assert_array_equal(np.asarray(eptm.free_edges), [0, 1, 2])
    assert_array_equal(np.asarray(eptm.east_edges), [3, 4, 5])
    assert_array_equal(np.asarray(eptm.west_edges), [6, 7, 8])


#### BC ####


def test_wrong_datasets_keys():
    datasets, specs = three_faces_sheet()
    datasets["edges"] = datasets["edge"]
    del datasets["edge"]
    with raises(
        ValueError, message="Expecting a ValueError since edge not in datasets"
    ):
        eptm = Epithelium("3faces_2D", datasets, specs)


def test_optional_args_eptm():
    datasets, specs = three_faces_sheet()
    data_names = set(datasets.keys())
    eptm = Epithelium("3faces_2D", datasets)
    specs_names = set(eptm.specs.keys())
    assert specs_names.issuperset(data_names)
    assert "settings" in specs_names


def test_3d_eptm_cell_getter_setter():
    datasets_2d, specs = three_faces_sheet()
    datasets = extrude(datasets_2d)
    eptm = Epithelium("3faces_3D", datasets)
    assert eptm.cell_df is not None

    datasets_3d = extrude(datasets_2d, method="translation")
    eptm.cell_df = datasets_3d["cell"]
    for key in eptm.cell_df:
        assert key in datasets_3d["cell"]


def test_eptm_copy():
    datasets, specs = three_faces_sheet()
    eptm = Epithelium("3faces_2D", datasets)
    eptm_copy = eptm.copy()
    assert eptm_copy.identifier == eptm.identifier + "_copy"
    assert set(eptm_copy.datasets.keys()).issuperset(eptm.datasets.keys())
    eptm_deepcopy = eptm.copy(deep_copy=True)
    assert eptm_deepcopy is not None


def test_settings_getter_setter():
    datasets, specs = three_faces_sheet()
    eptm = Epithelium("3faces_2D", datasets)

    eptm.settings["settings1"] = 154
    # not validated in coverage
    # (Actually the 'settings' getter is called
    # and then the dictionary class setter
    # instead of directly the 'settings' setter.)
    # See http://stackoverflow.com/a/3137768
    assert "settings1" in eptm.settings
    assert eptm.specs["settings"]["settings1"] == 154
    assert eptm.settings["settings1"] == 154


def test_number_getters():
    datasets_2d, specs = three_faces_sheet(zaxis=True)
    datasets = extrude(datasets_2d)
    eptm = Epithelium("3faces_3D", datasets, specs)

    assert eptm.Nc == datasets["cell"].shape[0]
    assert eptm.Nv == datasets["vert"].shape[0]
    assert eptm.Nf == datasets["face"].shape[0]
    assert eptm.Ne == datasets["edge"].shape[0]


def test_upcast():
    datasets_2d, specs = three_faces_sheet(zaxis=True)
    datasets = extrude(datasets_2d)
    eptm = Epithelium("3faces_3D", datasets, specs)
    eptm.cell_df["test_data"] = eptm.cell_df.index
    eptm.face_df["test_data"] = eptm.face_df.index
    eptm.vert_df["test_data"] = eptm.vert_df.index

    assert_array_equal(
        eptm.upcast_srce(eptm.vert_df["test_data"]), eptm.edge_df["srce"]
    )
    assert_array_equal(eptm.upcast_srce("test_data"), eptm.edge_df["srce"])
    assert_array_equal(
        eptm.upcast_trgt(eptm.vert_df["test_data"]), eptm.edge_df["trgt"]
    )
    assert_array_equal(eptm.upcast_trgt("test_data"), eptm.edge_df["trgt"])

    assert_array_equal(eptm.upcast_face("test_data"), eptm.edge_df["face"])
    assert_array_equal(eptm.upcast_cell("test_data"), eptm.edge_df["cell"])


def test_summation():
    datasets_2d, specs = three_faces_sheet(zaxis=True)
    datasets = extrude(datasets_2d)
    eptm = Epithelium("3faces_3D", datasets, specs)
    data = eptm.edge_df.index.values
    assert_array_equal(
        eptm.sum_cell(data).values.flatten(), np.array([1278, 1926, 2574])
    )

    sum_trgt = np.array(
        [
            462,
            302,
            88,
            97,
            106,
            248,
            142,
            151,
            160,
            356,
            196,
            205,
            214,
            501,
            340,
            107,
            116,
            125,
            286,
            161,
            170,
            179,
            394,
            215,
            224,
            233,
        ]
    )
    assert_array_equal(eptm.sum_trgt(data).values.flatten(), sum_trgt)

    sum_srce = np.array(
        [
            441,
            300,
            87,
            96,
            105,
            246,
            141,
            150,
            159,
            354,
            195,
            204,
            213,
            522,
            342,
            108,
            117,
            126,
            288,
            162,
            171,
            180,
            396,
            216,
            225,
            234,
        ]
    )
    assert_array_equal(eptm.sum_srce(data).values.flatten(), sum_srce)
    sum_face = np.array(
        [
            15,
            51,
            87,
            123,
            159,
            195,
            150,
            166,
            182,
            198,
            214,
            230,
            246,
            262,
            278,
            294,
            310,
            326,
            342,
            358,
            374,
            390,
            406,
            422,
        ]
    )
    assert_array_equal(eptm.sum_face(data).values.flatten(), sum_face)


def test_orbits():
    datasets_2d, specs = three_faces_sheet(zaxis=True)
    datasets = extrude(datasets_2d)
    eptm = Epithelium("3faces_3D", datasets, specs)
    eptm_2d = Epithelium("3faces_2D", datasets_2d, specs)

    expected_res_cell = datasets["edge"].groupby("srce").apply(lambda df: df["cell"])

    expected_res_face = datasets["edge"].groupby("face").apply(lambda df: df["trgt"])

    assert_array_equal(expected_res_cell, eptm.get_orbits("srce", "cell"))
    assert_array_equal(expected_res_face, eptm.get_orbits("face", "trgt"))


def test_polygons():
    datasets_2d, specs = three_faces_sheet(zaxis=True)
    datasets = extrude(datasets_2d)
    eptm = Epithelium("3faces_3D", datasets, specs)
    eptm_2d = Epithelium("3faces_2D", datasets_2d, specs)

    dict_expected_res = {
        0: [
            [0.0, 0.0, 0.0],
            [1.0, 0.0, 0.0],
            [1.5, 0.86599999999999999, 0.0],
            [1.0, 1.732, 0.0],
            [0.0, 1.732, 0.0],
            [-0.5, 0.86599999999999999, 0.0],
        ],
        1: [
            [0.0, 0.0, 0.0],
            [-0.5, 0.86599999999999999, 0.0],
            [-1.5, 0.86599999999999999, 0.0],
            [-2.0, 0.0, 0.0],
            [-1.5, -0.86599999999999999, 0.0],
            [-0.5, -0.86599999999999999, 0.0],
        ],
        2: [
            [0.0, 0.0, 0.0],
            [-0.5, -0.86599999999999999, 0.0],
            [0.0, -1.732, 0.0],
            [1.0, -1.732, 0.0],
            [1.5, -0.86599999999999999, 0.0],
            [1.0, 0.0, 0.0],
        ],
        3: [
            [0.33333333333333331, 0.0, 0.0],
            [0.0, 0.0, 0.0],
            [-0.16666666666666666, 0.28866666666666663, 0.0],
            [0.0, 0.57733333333333325, 0.0],
            [0.33333333333333331, 0.57733333333333325, 0.0],
            [0.5, 0.28866666666666663, 0.0],
        ],
        4: [
            [-0.16666666666666666, 0.28866666666666663, 0.0],
            [0.0, 0.0, 0.0],
            [-0.16666666666666666, -0.28866666666666663, 0.0],
            [-0.5, -0.28866666666666663, 0.0],
            [-0.66666666666666663, 0.0, 0.0],
            [-0.5, 0.28866666666666663, 0.0],
        ],
        5: [
            [-0.16666666666666666, -0.28866666666666663, 0.0],
            [0.0, 0.0, 0.0],
            [0.33333333333333331, 0.0, 0.0],
            [0.5, -0.28866666666666663, 0.0],
            [0.33333333333333331, -0.57733333333333325, 0.0],
            [0.0, -0.57733333333333325, 0.0],
        ],
        6: [
            [1.0, 0.0, 0.0],
            [0.0, 0.0, 0.0],
            [0.0, 0.0, 0.0],
            [0.33333333333333331, 0.0, 0.0],
        ],
        7: [
            [1.5, 0.86599999999999999, 0.0],
            [1.0, 0.0, 0.0],
            [0.33333333333333331, 0.0, 0.0],
            [0.5, 0.28866666666666663, 0.0],
        ],
        8: [
            [1.0, 1.732, 0.0],
            [1.5, 0.86599999999999999, 0.0],
            [0.5, 0.28866666666666663, 0.0],
            [0.33333333333333331, 0.57733333333333325, 0.0],
        ],
        9: [
            [0.0, 1.732, 0.0],
            [1.0, 1.732, 0.0],
            [0.33333333333333331, 0.57733333333333325, 0.0],
            [0.0, 0.57733333333333325, 0.0],
        ],
        10: [
            [-0.5, 0.86599999999999999, 0.0],
            [0.0, 1.732, 0.0],
            [0.0, 0.57733333333333325, 0.0],
            [-0.16666666666666666, 0.28866666666666663, 0.0],
        ],
        11: [
            [0.0, 0.0, 0.0],
            [-0.5, 0.86599999999999999, 0.0],
            [-0.16666666666666666, 0.28866666666666663, 0.0],
            [0.0, 0.0, 0.0],
        ],
        12: [
            [-0.5, 0.86599999999999999, 0.0],
            [0.0, 0.0, 0.0],
            [0.0, 0.0, 0.0],
            [-0.16666666666666666, 0.28866666666666663, 0.0],
        ],
        13: [
            [-1.5, 0.86599999999999999, 0.0],
            [-0.5, 0.86599999999999999, 0.0],
            [-0.16666666666666666, 0.28866666666666663, 0.0],
            [-0.5, 0.28866666666666663, 0.0],
        ],
        14: [
            [-2.0, 0.0, 0.0],
            [-1.5, 0.86599999999999999, 0.0],
            [-0.5, 0.28866666666666663, 0.0],
            [-0.66666666666666663, 0.0, 0.0],
        ],
        15: [
            [-1.5, -0.86599999999999999, 0.0],
            [-2.0, 0.0, 0.0],
            [-0.66666666666666663, 0.0, 0.0],
            [-0.5, -0.28866666666666663, 0.0],
        ],
        16: [
            [-0.5, -0.86599999999999999, 0.0],
            [-1.5, -0.86599999999999999, 0.0],
            [-0.5, -0.28866666666666663, 0.0],
            [-0.16666666666666666, -0.28866666666666663, 0.0],
        ],
        17: [
            [0.0, 0.0, 0.0],
            [-0.5, -0.86599999999999999, 0.0],
            [-0.16666666666666666, -0.28866666666666663, 0.0],
            [0.0, 0.0, 0.0],
        ],
        18: [
            [-0.5, -0.86599999999999999, 0.0],
            [0.0, 0.0, 0.0],
            [0.0, 0.0, 0.0],
            [-0.16666666666666666, -0.28866666666666663, 0.0],
        ],
        19: [
            [0.0, -1.732, 0.0],
            [-0.5, -0.86599999999999999, 0.0],
            [-0.16666666666666666, -0.28866666666666663, 0.0],
            [0.0, -0.57733333333333325, 0.0],
        ],
        20: [
            [1.0, -1.732, 0.0],
            [0.0, -1.732, 0.0],
            [0.0, -0.57733333333333325, 0.0],
            [0.33333333333333331, -0.57733333333333325, 0.0],
        ],
        21: [
            [1.5, -0.86599999999999999, 0.0],
            [1.0, -1.732, 0.0],
            [0.33333333333333331, -0.57733333333333325, 0.0],
            [0.5, -0.28866666666666663, 0.0],
        ],
        22: [
            [1.0, 0.0, 0.0],
            [1.5, -0.86599999999999999, 0.0],
            [0.5, -0.28866666666666663, 0.0],
            [0.33333333333333331, 0.0, 0.0],
        ],
        23: [
            [0.0, 0.0, 0.0],
            [1.0, 0.0, 0.0],
            [0.33333333333333331, 0.0, 0.0],
            [0.0, 0.0, 0.0],
        ],
    }

    expected_res = pd.Series(dict_expected_res)

    ## test standard on a 3d-epithelium

    res = eptm.face_polygons(["x", "y", "z"])
    assert all([(expected_res[i] == res[i]).all() for i in range(res.shape[0])])


def test_face_polygons_exception():

    datasets = {}
    tri_verts = [[0, 0], [1, 0], [-0.5, 3 ** 0.5 / 2], [-0.5, -3 ** 0.5 / 2]]

    tri_edges_valid = [
        [0, 1, 0],
        [1, 2, 0],
        [2, 0, 0],
        [0, 3, 1],
        [3, 1, 1],
        [1, 0, 1],
        [0, 2, 2],
        [2, 3, 2],
        [3, 0, 2],
    ]

    tri_edges_invalid = [
        [0, 1, 0],
        [1, 2, 0],
        [2, 0, 0],
        [0, 3, 1],
        [3, 1, 1],
        [1, 0, 1],
        [0, 2, 2],
        [2, 3, 2],
        [3, 1, 2],
    ]  # changed 0 to 1 to create an invalid face

    datasets["edge"] = pd.DataFrame(
        data=np.array(tri_edges_valid), columns=["srce", "trgt", "face"]
    )
    datasets["edge"].index.name = "edge"

    datasets["face"] = pd.DataFrame(data=np.zeros((3, 2)), columns=["x", "y"])
    datasets["face"].index.name = "face"

    datasets["vert"] = pd.DataFrame(data=np.array(tri_verts), columns=["x", "y"])
    datasets["vert"].index.name = "vert"

    specs = config.geometry.planar_spec()
    eptm = Epithelium("valid", datasets, specs, coords=["x", "y"])
    PlanarGeometry.update_all(eptm)
    eptm.face_polygons(["x", "y"])


def test_invalid_valid_sanitize():
    # get_invalid and get_valid

    datasets = {}
    tri_verts = [[0, 0], [1, 0], [-0.5, 3 ** 0.5 / 2], [-0.5, -3 ** 0.5 / 2]]

    tri_edges_valid = [
        [0, 1, 0],
        [1, 2, 0],
        [2, 0, 0],
        [0, 3, 1],
        [3, 1, 1],
        [1, 0, 1],
        [0, 2, 2],
        [2, 3, 2],
        [3, 0, 2],
    ]

    tri_edges_invalid = [
        [0, 1, 0],
        [1, 2, 0],
        [2, 0, 0],
        [0, 3, 1],
        [3, 1, 1],
        [1, 0, 1],
        [0, 2, 2],
        [2, 3, 2],
        [3, 1, 2],
    ]  # changed 0 to 1 to create an invalid face

    ## Epithelium whose faces are all valid
    ##
    datasets["edge"] = pd.DataFrame(
        data=np.array(tri_edges_valid), columns=["srce", "trgt", "face"]
    )
    datasets["edge"].index.name = "edge"

    datasets["face"] = pd.DataFrame(data=np.zeros((3, 2)), columns=["x", "y"])
    datasets["face"].index.name = "face"

    datasets["vert"] = pd.DataFrame(data=np.array(tri_verts), columns=["x", "y"])
    datasets["vert"].index.name = "vert"

    specs = config.geometry.planar_spec()
    eptm = Epithelium("valid", datasets, specs, coords=["x", "y"])
    PlanarGeometry.update_all(eptm)

    ## Epithelium with invalid faces (last 3)
    datasets_invalid = datasets.copy()
    datasets_invalid["edge"] = pd.DataFrame(
        data=np.array(tri_edges_invalid), columns=["srce", "trgt", "face"]
    )
    datasets_invalid["edge"].index.name = "edge"

    eptm_invalid = Epithelium("invalid", datasets_invalid, specs, coords=["x", "y"])
    PlanarGeometry.update_all(eptm_invalid)

    eptm.get_valid()
    eptm_invalid.get_valid()

    res_invalid_expect_all_false = eptm.get_invalid()
    res_invalid_expect_some_true = eptm_invalid.get_invalid()

    assert eptm.edge_df["is_valid"].all()
    assert not eptm_invalid.edge_df["is_valid"][6:].all()
    assert not res_invalid_expect_all_false.all()
    assert res_invalid_expect_some_true[6:].all()

    ### testing sanitize
    ### edges 6 to 9 should be removed.
    edge_df_before = eptm.edge_df.copy()
    edge_df_invalid_before = eptm_invalid.edge_df.copy()

    eptm.sanitize()
    eptm_invalid.sanitize()

    assert edge_df_before.equals(eptm.edge_df)
    assert edge_df_invalid_before[:6].equals(eptm_invalid.edge_df)


def test_remove():
    datasets, specs = three_faces_sheet()
    datasets = extrude(datasets, method="translation")

    eptm = Epithelium("3Faces_3D", datasets, specs)

    dict_before = {
        "srce": {
            0: 0,
            1: 1,
            2: 2,
            3: 3,
            4: 4,
            5: 5,
            6: 0,
            7: 5,
            8: 6,
            9: 7,
            10: 8,
            11: 9,
            12: 0,
            13: 9,
            14: 10,
            15: 11,
            16: 12,
            17: 1,
            18: 14,
            19: 15,
            20: 16,
            21: 17,
            22: 18,
            23: 13,
            24: 18,
            25: 19,
            26: 20,
            27: 21,
            28: 22,
            29: 13,
            30: 22,
            31: 23,
            32: 24,
            33: 25,
            34: 14,
            35: 13,
            36: 1,
            37: 0,
            38: 13,
            39: 14,
            40: 2,
            41: 1,
            42: 14,
            43: 15,
            44: 3,
            45: 2,
            46: 15,
            47: 16,
            48: 4,
            49: 3,
            50: 16,
            51: 17,
            52: 5,
            53: 4,
            54: 17,
            55: 18,
            56: 0,
            57: 5,
            58: 18,
            59: 13,
            60: 5,
            61: 0,
            62: 13,
            63: 18,
            64: 6,
            65: 5,
            66: 18,
            67: 19,
            68: 7,
            69: 6,
            70: 19,
            71: 20,
            72: 8,
            73: 7,
            74: 20,
            75: 21,
            76: 9,
            77: 8,
            78: 21,
            79: 22,
            80: 0,
            81: 9,
            82: 22,
            83: 13,
            84: 9,
            85: 0,
            86: 13,
            87: 22,
            88: 10,
            89: 9,
            90: 22,
            91: 23,
            92: 11,
            93: 10,
            94: 23,
            95: 24,
            96: 12,
            97: 11,
            98: 24,
            99: 25,
            100: 1,
            101: 12,
            102: 25,
            103: 14,
            104: 0,
            105: 1,
            106: 14,
            107: 13,
        },
        "trgt": {
            0: 1,
            1: 2,
            2: 3,
            3: 4,
            4: 5,
            5: 0,
            6: 5,
            7: 6,
            8: 7,
            9: 8,
            10: 9,
            11: 0,
            12: 9,
            13: 10,
            14: 11,
            15: 12,
            16: 1,
            17: 0,
            18: 13,
            19: 14,
            20: 15,
            21: 16,
            22: 17,
            23: 18,
            24: 13,
            25: 18,
            26: 19,
            27: 20,
            28: 21,
            29: 22,
            30: 13,
            31: 22,
            32: 23,
            33: 24,
            34: 25,
            35: 14,
            36: 0,
            37: 13,
            38: 14,
            39: 1,
            40: 1,
            41: 14,
            42: 15,
            43: 2,
            44: 2,
            45: 15,
            46: 16,
            47: 3,
            48: 3,
            49: 16,
            50: 17,
            51: 4,
            52: 4,
            53: 17,
            54: 18,
            55: 5,
            56: 5,
            57: 18,
            58: 13,
            59: 0,
            60: 0,
            61: 13,
            62: 18,
            63: 5,
            64: 5,
            65: 18,
            66: 19,
            67: 6,
            68: 6,
            69: 19,
            70: 20,
            71: 7,
            72: 7,
            73: 20,
            74: 21,
            75: 8,
            76: 8,
            77: 21,
            78: 22,
            79: 9,
            80: 9,
            81: 22,
            82: 13,
            83: 0,
            84: 0,
            85: 13,
            86: 22,
            87: 9,
            88: 9,
            89: 22,
            90: 23,
            91: 10,
            92: 10,
            93: 23,
            94: 24,
            95: 11,
            96: 11,
            97: 24,
            98: 25,
            99: 12,
            100: 12,
            101: 25,
            102: 14,
            103: 1,
            104: 1,
            105: 14,
            106: 13,
            107: 0,
        },
        "face": {
            0: 0,
            1: 0,
            2: 0,
            3: 0,
            4: 0,
            5: 0,
            6: 1,
            7: 1,
            8: 1,
            9: 1,
            10: 1,
            11: 1,
            12: 2,
            13: 2,
            14: 2,
            15: 2,
            16: 2,
            17: 2,
            18: 3,
            19: 3,
            20: 3,
            21: 3,
            22: 3,
            23: 3,
            24: 4,
            25: 4,
            26: 4,
            27: 4,
            28: 4,
            29: 4,
            30: 5,
            31: 5,
            32: 5,
            33: 5,
            34: 5,
            35: 5,
            36: 6,
            37: 6,
            38: 6,
            39: 6,
            40: 7,
            41: 7,
            42: 7,
            43: 7,
            44: 8,
            45: 8,
            46: 8,
            47: 8,
            48: 9,
            49: 9,
            50: 9,
            51: 9,
            52: 10,
            53: 10,
            54: 10,
            55: 10,
            56: 11,
            57: 11,
            58: 11,
            59: 11,
            60: 12,
            61: 12,
            62: 12,
            63: 12,
            64: 13,
            65: 13,
            66: 13,
            67: 13,
            68: 14,
            69: 14,
            70: 14,
            71: 14,
            72: 15,
            73: 15,
            74: 15,
            75: 15,
            76: 16,
            77: 16,
            78: 16,
            79: 16,
            80: 17,
            81: 17,
            82: 17,
            83: 17,
            84: 18,
            85: 18,
            86: 18,
            87: 18,
            88: 19,
            89: 19,
            90: 19,
            91: 19,
            92: 20,
            93: 20,
            94: 20,
            95: 20,
            96: 21,
            97: 21,
            98: 21,
            99: 21,
            100: 22,
            101: 22,
            102: 22,
            103: 22,
            104: 23,
            105: 23,
            106: 23,
            107: 23,
        },
    }

    dict_after = {
        "srce": {
            0: 0,
            1: 2,
            2: 3,
            3: 4,
            4: 5,
            5: 6,
            6: 0,
            7: 6,
            8: 7,
            9: 8,
            10: 9,
            11: 1,
            12: 12,
            13: 13,
            14: 14,
            15: 15,
            16: 16,
            17: 10,
            18: 16,
            19: 17,
            20: 18,
            21: 19,
            22: 11,
            23: 10,
            24: 2,
            25: 0,
            26: 10,
            27: 12,
            28: 3,
            29: 2,
            30: 12,
            31: 13,
            32: 4,
            33: 3,
            34: 13,
            35: 14,
            36: 5,
            37: 4,
            38: 14,
            39: 15,
            40: 6,
            41: 5,
            42: 15,
            43: 16,
            44: 0,
            45: 6,
            46: 16,
            47: 10,
            48: 6,
            49: 0,
            50: 10,
            51: 16,
            52: 7,
            53: 6,
            54: 16,
            55: 17,
            56: 8,
            57: 7,
            58: 17,
            59: 18,
            60: 9,
            61: 8,
            62: 18,
            63: 19,
            64: 1,
            65: 9,
            66: 19,
            67: 11,
            68: 0,
            69: 1,
            70: 11,
            71: 10,
        },
        "trgt": {
            0: 2,
            1: 3,
            2: 4,
            3: 5,
            4: 6,
            5: 0,
            6: 6,
            7: 7,
            8: 8,
            9: 9,
            10: 1,
            11: 0,
            12: 10,
            13: 12,
            14: 13,
            15: 14,
            16: 15,
            17: 16,
            18: 10,
            19: 16,
            20: 17,
            21: 18,
            22: 19,
            23: 11,
            24: 0,
            25: 10,
            26: 12,
            27: 2,
            28: 2,
            29: 12,
            30: 13,
            31: 3,
            32: 3,
            33: 13,
            34: 14,
            35: 4,
            36: 4,
            37: 14,
            38: 15,
            39: 5,
            40: 5,
            41: 15,
            42: 16,
            43: 6,
            44: 6,
            45: 16,
            46: 10,
            47: 0,
            48: 0,
            49: 10,
            50: 16,
            51: 6,
            52: 6,
            53: 16,
            54: 17,
            55: 7,
            56: 7,
            57: 17,
            58: 18,
            59: 8,
            60: 8,
            61: 18,
            62: 19,
            63: 9,
            64: 9,
            65: 19,
            66: 11,
            67: 1,
            68: 1,
            69: 11,
            70: 10,
            71: 0,
        },
        "face": {
            0: 0,
            1: 0,
            2: 0,
            3: 0,
            4: 0,
            5: 0,
            6: 1,
            7: 1,
            8: 1,
            9: 1,
            10: 1,
            11: 1,
            12: 2,
            13: 2,
            14: 2,
            15: 2,
            16: 2,
            17: 2,
            18: 3,
            19: 3,
            20: 3,
            21: 3,
            22: 3,
            23: 3,
            24: 4,
            25: 4,
            26: 4,
            27: 4,
            28: 5,
            29: 5,
            30: 5,
            31: 5,
            32: 6,
            33: 6,
            34: 6,
            35: 6,
            36: 7,
            37: 7,
            38: 7,
            39: 7,
            40: 8,
            41: 8,
            42: 8,
            43: 8,
            44: 9,
            45: 9,
            46: 9,
            47: 9,
            48: 10,
            49: 10,
            50: 10,
            51: 10,
            52: 11,
            53: 11,
            54: 11,
            55: 11,
            56: 12,
            57: 12,
            58: 12,
            59: 12,
            60: 13,
            61: 13,
            62: 13,
            63: 13,
            64: 14,
            65: 14,
            66: 14,
            67: 14,
            68: 15,
            69: 15,
            70: 15,
            71: 15,
        },
    }

    sft_before = pd.DataFrame.from_dict(dict_before)
    sft_after = pd.DataFrame.from_dict(dict_after)

    eptm.remove([0])

    assert eptm.edge_df[["srce", "trgt", "face"]].equals(
        sft_after[["srce", "trgt", "face"]]
    )


def test_cut_out():
    datasets_2d, specs = three_faces_sheet()
    datasets = extrude(datasets_2d, method="translation")

    eptm = Epithelium("3faces_3D", datasets)
    eptm_ordered = eptm.copy(deep_copy=True)

    bounding_box_xy = np.array([[-1.0, 10.0], [-1.5, 1.5]])
    bounding_box_yx = np.array([[-1.5, 1.5], [-1.0, 10.0]])
    bounding_box_xyz = np.array([[-10.0, 10.0], [-1.5, 10.0], [-2.0, 1.0]])

    expected_index_xy = pd.Index(
        [
            2,
            3,
            4,
            7,
            8,
            9,
            10,
            13,
            14,
            15,
            20,
            21,
            22,
            25,
            26,
            27,
            28,
            31,
            32,
            33,
            44,
            46,
            47,
            48,
            49,
            50,
            51,
            52,
            53,
            54,
            64,
            66,
            67,
            68,
            69,
            70,
            71,
            72,
            73,
            74,
            75,
            76,
            77,
            78,
            88,
            90,
            91,
            92,
            93,
            94,
            95,
            96,
            97,
            98,
        ],
        name="edge",
        dtype="int64",
    )

    expected_index_xyz = pd.Index(
        [13, 14, 15, 31, 32, 33, 88, 90, 91, 92, 93, 94, 95, 96, 97, 98],
        name="edge",
        dtype="int64",
    )

    # test 2-coords, ordered
    res = eptm.cut_out(bbox=bounding_box_xy, coords=["x", "y"])
    assert len(res) == len(expected_index_xy)
    assert (res == expected_index_xy).all()

    # test 2-coords, inverse order
    res = eptm.cut_out(bbox=bounding_box_yx, coords=["y", "x"])
    assert len(res) == len(expected_index_xy)
    assert (res == expected_index_xy).all()

    # test 3-coords
    res = eptm.cut_out(bbox=bounding_box_xyz, coords=["x", "y", "z"])
    assert len(res) == len(expected_index_xyz)
    assert (res == expected_index_xyz).all()

    # test default coords argument
    res = eptm.cut_out(bbox=bounding_box_xy)
    assert len(res) == len(expected_index_xy)
    assert (res == expected_index_xy).all()


def test_vertex_mesh():
    datasets = {}
    tri_verts = [[0, 0, 0], [1, 0, 0], [-0.5, 0.86, 1.0], [-0.5, -0.86, 1.0]]

    tri_edges = [
        [0, 1, 0, 0],
        [1, 2, 0, 0],
        [2, 0, 0, 0],
        [0, 3, 1, 0],
        [3, 1, 1, 0],
        [1, 0, 1, 0],
        [0, 2, 2, 0],
        [2, 3, 2, 0],
        [3, 0, 2, 0],
    ]

    datasets["edge"] = pd.DataFrame(
        data=np.array(tri_edges), columns=["srce", "trgt", "face", "cell"]
    )
    datasets["edge"].index.name = "edge"

    datasets["face"] = pd.DataFrame(data=np.zeros((3, 3)), columns=["x", "y", "z"])
    datasets["face"].index.name = "face"

    datasets["vert"] = pd.DataFrame(data=np.array(tri_verts), columns=["x", "y", "z"])
    datasets["vert"].index.name = "vert"

    specs = config.geometry.flat_sheet()

    eptm = Epithelium("vertex_mesh", datasets, specs, coords=["x", "y", "z"])
    SheetGeometry.update_all(eptm)

    ## tested method
    res_verts, res_faces, res_normals = eptm.vertex_mesh(["x", "y", "z"])
    res_xy_verts, res_xy_faces = eptm.vertex_mesh(["x", "y", "z"], vertex_normals=False)
    res_faces = list(res_faces)

    expected_faces = [[0, 1, 2], [0, 3, 1], [0, 2, 3]]

    ## floating point precision might causes issues here
    ## when comparing arrays ... there seems to be
    ## a built-in 1e-10 tolerance in
    ## the assert_array_equal function.

    expected_normals = np.array(
        [
            [1.911111111e-01, 9.25185854e-18, 2.866666667e-01],
            [-4.16333634e-17, 0.0, 2.866666667e-01],
            [2.866666667e-01, -1.666666667e-01, 2.866666667e-01],
            [2.866666667e-01, 1.666666667e-01, 2.866666667e-01],
        ]
    )

    assert_array_equal(res_verts, np.array(tri_verts))
    assert all([res_faces[i] == expected_faces[i] for i in range(len(expected_faces))])
    assert_array_equal(
        np.round(res_normals, decimals=6), np.round(expected_normals, decimals=6)
    )


def test_ordered_edges():
    # test _ordered_edges
    # also test ordered_vert_idxs
    datasets, specs = three_faces_sheet(zaxis=True)
    eptm = Epithelium("ordered_index", datasets, specs)

    res_edges_2d = _ordered_edges(eptm.edge_df.loc[eptm.edge_df["face"] == 0])
    expected_edges_2d = [
        [0, 1, 0],
        [1, 2, 0],
        [2, 3, 0],
        [3, 4, 0],
        [4, 5, 0],
        [5, 0, 0],
    ]
    expected_vert_idxs = [idxs[0] for idxs in expected_edges_2d]
    assert res_edges_2d == expected_edges_2d
    assert expected_vert_idxs == _ordered_vert_idxs(
        eptm.edge_df.loc[eptm.edge_df["face"] == 0]
    )
    res_invalid_face = _ordered_vert_idxs(
        eptm.edge_df.loc[eptm.edge_df["face"] == 98765]
    )

    ## testing the exception case in ordered_vert_idxs :
    res_invalid_face = _ordered_vert_idxs(
        eptm.edge_df.loc[eptm.edge_df["face"] == 98765]
    )
    assert np.isnan(res_invalid_face)


def test_get_prev_edges():

    tri_face = Epithelium("3", *three_faces_sheet())
    prev = get_prev_edges(tri_face).values
    expected = np.array([5, 0, 1, 2, 3, 4, 11, 6, 7, 8, 9, 10, 17, 12, 13, 14, 15, 16])
    assert_array_equal(prev, expected)


def test_get_next_edges():

    tri_face = Epithelium("3", *three_faces_sheet())
    prev = get_next_edges(tri_face).values
    expected = np.array([1, 2, 3, 4, 5, 0, 7, 8, 9, 10, 11, 6, 13, 14, 15, 16, 17, 12])
    assert_array_equal(prev, expected)<|MERGE_RESOLUTION|>--- conflicted
+++ resolved
@@ -153,17 +153,6 @@
             (eptm.edge_df["srce"] == trgt) & (eptm.edge_df["trgt"] == srce)
         ].index
         assert opp[0] in eptm.east_edges
-
-
-def test_extra_indices_theta_pi():
-<<<<<<< HEAD
-    # https://github.com/felixquinton/tyssue-taylor/issues/2
-=======
-
->>>>>>> 1059be47
-    ring = generate_ring(3, 1, 2)
-    PlanarGeometry.update_all(ring)
-    ring.get_extra_indices()
 
 
 def test_sort_eastwest():
