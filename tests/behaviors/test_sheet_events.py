--- conflicted
+++ resolved
@@ -48,17 +48,10 @@
 def test_add_several_time_same_events():
     manager = EventManager('face')
     initial_cell_event = [(division, {'face_id': 1, 'geom': geom}),
-<<<<<<< HEAD
                           (contraction, {'face_id': 2, 'unique': False}),
                           (contraction, {'face_id': 3, 'unique': False}),
                           (apoptosis, {'face_id': 3, 'shrink_rate': 4}),
                           (contraction, {'face_id': 2, 'unique': False})]
-=======
-                          (contraction_neighbor, {'face_id': 2}),
-                          (contraction_neighbor, {'face_id': 3}),
-                          (apoptosis, {'face_id': 3, 'shrink_rate': 4}),
-                          (contraction_neighbor, {'face_id': 2})]
->>>>>>> f2cd8bb2
 
     manager.extend(initial_cell_event)
     manager.execute(None)
@@ -171,26 +164,6 @@
     assert sheet.face_df.loc[face_id, 'contractility'] == 1.32
 
 
-<<<<<<< HEAD
-=======
-def test_execute_contraction_neighbor():
-    sheet = Sheet('emin', *three_faces_sheet())
-    geom.update_all(sheet)
-    sheet.face_df['contractility'] = 1.12
-
-    sheet.face_df['id'] = sheet.face_df.index.values
-    manager = EventManager('face')
-    face_id = 1
-    event = (contraction_neighbor, {'face_id': face_id,
-                                    'contractile_increase': 0.2,
-                                    'critical_area': 1e-2})
-    manager.current.append(event)
-    manager.execute(sheet)
-    manager.update()
-    assert sheet.face_df.loc[face_id, 'contractility'] == 1.32
-
-
->>>>>>> f2cd8bb2
 def test_type1_transition():
     sheet = Sheet('emin', *three_faces_sheet())
     geom.update_all(sheet)
