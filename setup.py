--- conflicted
+++ resolved
@@ -29,11 +29,7 @@
 ## Thanks to them!
 MAJOR = 0
 MINOR = 3
-<<<<<<< HEAD
 MICRO = 1
-=======
-MICRO = 0
->>>>>>> bcffb1ff
 ISRELEASED = True
 VERSION = "%d.%d.%s" % (MAJOR, MINOR, MICRO)
 
@@ -68,7 +64,7 @@
     FULLVERSION = VERSION
     if os.path.exists(".git"):
         GIT_REVISION = git_version()
-    if os.path.exists("tyssue/version.py"):
+    elif os.path.exists("tyssue/version.py"):
         # must be a source distribution, use existing version file
         # read from it instead of importing to avoid importing
         # the whole package
