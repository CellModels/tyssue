--- conflicted
+++ resolved
@@ -22,10 +22,7 @@
 DOWNLOAD_URL = "https://github.com/DamCB/tyssue.git"
 
 files = ["*.so*", "*.a*", "*.lib*", "config/*/*.json", "stores/*.*"]
-<<<<<<< HEAD
-=======
-
->>>>>>> 9ed967a7
+
 
 ## Version management copied form numpy
 ## Thanks to them!
@@ -99,7 +96,7 @@
 """
     FULLVERSION, GIT_REVISION = get_version_info()
 
-    a = open(filename, "w")
+    a = open(filename, 'w')
     try:
         a.write(
             cnt
@@ -114,8 +111,6 @@
         a.close()
 
 
-<<<<<<< HEAD
-=======
 ## Extension management from pybind/cmake_example
 class CMakeExtension(Extension):
     def __init__(self, name, sourcedir=""):
@@ -180,7 +175,6 @@
         print()  # Add an empty line for cleaner output
 
 
->>>>>>> 9ed967a7
 if __name__ == "__main__":
 
     write_version_py()
@@ -210,10 +204,7 @@
         packages=find_packages(),
         package_data={"tyssue": files},
         include_package_data=True,
-<<<<<<< HEAD
-=======
         ext_modules=[CMakeExtension("tyssue/collisions/cpp/c_collisions")],
         cmdclass=dict(build_ext=CMakeBuild),
->>>>>>> 9ed967a7
         zip_safe=False,
     )