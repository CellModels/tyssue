--- conflicted
+++ resolved
@@ -334,46 +334,8 @@
         new_segment = "lateral"
     else:
         new_segment = eptm.vert_df.loc[face_srce_orbits[fa]].segment.unique()
-    eptm.face_df.loc[fa, ["segment"]] = new_segment
-    eptm.face_df.loc[fb, ["segment"]] = new_segment
-<<<<<<< HEAD
-
-    # Removing the remaining edges and vertices
-    todel_edges = eptm.edge_df[
-        (eptm.edge_df["srce"] == v10)
-        | (eptm.edge_df["trgt"] == v10)
-        | (eptm.edge_df["srce"] == v11)
-        | (eptm.edge_df["trgt"] == v11)
-    ].index
-
-    eptm.edge_df = eptm.edge_df.loc[eptm.edge_df.index.delete(todel_edges)]
-    eptm.vert_df = eptm.vert_df.loc[eptm.vert_df.index.delete([v10, v11])]
-    eptm.edge_df.index.name = "edge"
-
-    # Verify the segment key word for new vertices
-    srce_face_orbits = eptm.get_orbits("srce", "face")
-    for v in [v7, v8, v9]:
-        if len(srce_face_orbits[v]) == 12:
-            eptm.vert_df.loc[v, ["segment"]] = "lateral"
-
-        elif "apical" in eptm.edge_df[eptm.edge_df.srce == v].segment.unique():
-            eptm.vert_df.loc[v, ["segment"]] = "apical"
-        else:
-            eptm.vert_df.loc[v, ["segment"]] = "basal"
-
-    # Verify the segment key word for new faces
-    face_srce_orbits = eptm.get_orbits("face", "srce")
-    nb_unique_segment_position = len(
-        eptm.vert_df.loc[face_srce_orbits[fa]].segment.unique()
-    )
-    if nb_unique_segment_position == 2:
-        new_segment = "lateral"
-    else:
-        new_segment = eptm.vert_df.loc[face_srce_orbits[fa]].segment.unique()
-    eptm.face_df.loc[fa, ["segment"]] = new_segment
-    eptm.face_df.loc[fb, ["segment"]] = new_segment
-=======
->>>>>>> a0896f57
+    eptm.face_df.loc[fa, ['segment']] = new_segment
+    eptm.face_df.loc[fb, ['segment']] = new_segment
 
     eptm.reset_index()
     eptm.reset_topo()
