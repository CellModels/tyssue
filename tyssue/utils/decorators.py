--- conflicted
+++ resolved
@@ -62,12 +62,8 @@
         result = func(*args, **kwargs)
         end = time.time()
 
-<<<<<<< HEAD
         print("function : {} \ttime: {2:2f}sec".format(func.__name__, end - start))
-=======
-        print("function : {} \ttime: {2:2f}sec".format(
-            func.__name__, end - start))
->>>>>>> bf53de76
+
         return result
 
     return with_time_exe
