--- conflicted
+++ resolved
@@ -126,19 +126,10 @@
         edges = sheet.edge_df[sheet.upcast_face(sheet.face_df['visible'])].index
         sheet = get_sub_eptm(sheet, edges)
         if isinstance(color, np.ndarray):
-<<<<<<< HEAD
-=======
-            print(color.shape)
->>>>>>> ab101cbc
             faces = sheet.face_df['face_o'].values.astype(np.uint32)
             edges = edges.values.astype(np.uint32)
             indexer = np.concatenate([faces, edges + Nf, edges + Ne+Nf])
             color = color.take(indexer, axis=0)
-<<<<<<< HEAD
-=======
-            print(color.shape, sheet.Nf + 2*sheet.Ne)
-
->>>>>>> ab101cbc
 
     epsilon = face_draw_specs.get('epsilon', 0)
     up_srce = sheet.edge_df[['s'+c for c in coords]]
@@ -151,10 +142,10 @@
         up_srce = (up_srce - up_face) * (1 - epsilon) + up_face
         up_trgt = (up_trgt - up_face) * (1 - epsilon) + up_face
 
-
     mesh_ = np.concatenate([sheet.face_df[coords].values,
                             up_srce.values, up_trgt.values])
 
+    Ne, Nf = sheet.Ne, sheet.Nf
     triangles = np.vstack([sheet.edge_df['face'],
                            np.arange(Ne)+Nf,
                            np.arange(Ne)+Ne+Nf]).T.astype(dtype=np.uint32)
