"""
Generic forces and energies
"""
import pandas as pd
import numpy as np

from ..utils import to_nd
from . import units

from .planar_gradients import area_grad as area_grad2d
from .planar_gradients import lumen_area_grad
from .sheet_gradients import height_grad, area_grad
from .bulk_gradients import volume_grad, lumen_volume_grad


def elastic_force(element_df, var, elasticity, prefered):
    params = {"x": var, "K": elasticity, "x0": prefered}
    force = element_df.eval("{K} * ({x} - {x0})".format(**params))
    return force


def _elastic_force(element_df, x, elasticity, prefered):
    force = element_df[elasticity] * (element_df[x] - element_df[prefered])
    return force


def elastic_energy(element_df, var, elasticity, prefered):
    params = {"x": var, "K": elasticity, "x0": prefered}
    energy = element_df.eval("0.5 * {K} * ({x} - {x0}) ** 2".format(**params))
    return energy


def _elastic_energy(element_df, x, elasticity, prefered):
    energy = 0.5 * element_df[elasticity] * (element_df[x] - element_df[prefered]) ** 2
    return np.array(energy)


class AbstractEffector:
    """ The effector class is used by model factories
    to construct a model.


    """

    dimensions = None
    magnitude = None
    spatial_ref = None, None
    temporal_ref = None, None

    label = "Abstract effector"
    element = None  # cell, face, edge or vert
    specs = {"cell": {}, "face": {}, "edge": {}, "vert": {}}

    @staticmethod
    def energy(eptm):
        raise NotImplementedError

    @staticmethod
    def gradient(eptm):
        raise NotImplementedError

    @staticmethod
    def get_nrj_norm(specs):
        raise NotImplementedError


#     @classmethod
#     @property
#     def __doc__(cls):
#         f"""Effector implementing {cls.label} with a magnitude factor
#  {cls.magnitude}.

# Works on an `Epithelium` object's {cls.element} elements.
# """


class LengthElasticity(AbstractEffector):
    """Elastic half edge
    """

    dimensions = units.line_elasticity
    label = "Length elasticity"
    magnitude = "length_elasticity"
    element = "edge"
    spatial_ref = "prefered_length", units.length

    specs = {
        "edge": {
            "is_active": 1,
            "length": 1.0,
            "length_elasticity": 1.0,
            "prefered_length": 1.0,
            "ux": (1 / 3) ** 0.5,
            "uy": (1 / 3) ** 0.5,
            "uz": (1 / 3) ** 0.5,
        }
    }

    @staticmethod
    def get_nrj_norm(specs):
        return (
            specs["edge"]["length_elasticity"] * specs["edge"]["prefered_length"] ** 2
        )

    @staticmethod
    def energy(eptm):
        return elastic_energy(
            eptm.edge_df, "length", "length_elasticity * is_active", "prefered_length"
        )

    @staticmethod
    def gradient(eptm):
        kl_l0 = elastic_force(
            eptm.edge_df, "length", "length_elasticity * is_active", "prefered_length"
        )
        grad = eptm.edge_df[eptm.ucoords] * to_nd(kl_l0, eptm.dim)
        grad.columns = ["g" + u for u in eptm.coords]
        return -grad, grad


<<<<<<< HEAD
# From Mapeng Bi et al. https://doi.org/10.1038/nphys3471
class PerimeterElasticity(AbstractEffector):
=======
class PerimeterElasticity(AbstractEffector):
    """From Mapeng Bi et al. https://doi.org/10.1038/nphys3471
    """
>>>>>>> 9e07d57f

    dimensions = units.line_elasticity
    magnitude = "perimeter_elasticity"
    label = "Perimeter Elasticity"
    element = "face"
    specs = {
        "face": {
            "is_alive": 1,
            "perimeter": 1.0,
            "perimeter_elasticity": 0.1,
            "prefered_perimeter": 3.81,
        }
    }

    spatial_ref = "prefered_perimeter", units.length

    @staticmethod
    def energy(eptm):
        return eptm.face_df.eval(
            "0.5 * is_alive"
            "* perimeter_elasticity"
            "* (perimeter - prefered_perimeter)** 2"
        )

    @staticmethod
    def gradient(eptm):

        gamma_ = eptm.face_df.eval(
            "perimeter_elasticity * is_alive" "*  (perimeter - prefered_perimeter)"
        )
        gamma = eptm.upcast_face(gamma_)

        grad_srce = -eptm.edge_df[eptm.ucoords] * to_nd(gamma, len(eptm.coords))
        grad_srce.columns = ["g" + u for u in eptm.coords]
        grad_trgt = -grad_srce
        return grad_srce, grad_trgt


class FaceAreaElasticity(AbstractEffector):

    dimensionless = False
    dimensions = units.area_elasticity
    magnitude = "area_elasticity"
    label = "Area elasticity"
    element = "face"
    specs = {
        "face": {
            "is_alive": 1,
            "area": 1.0,
            "area_elasticity": 1.0,
            "prefered_area": 1.0,
        },
        "edge": {"sub_area": 1 / 6.0},
    }

    spatial_ref = "prefered_area", units.area

    @staticmethod
    def get_nrj_norm(specs):
        return specs["face"]["area_elasticity"] * specs["face"]["prefered_area"] ** 2

    @staticmethod
    def energy(eptm):
        return elastic_energy(
            eptm.face_df, "area", "area_elasticity * is_alive", "prefered_area"
        )

    @staticmethod
    def gradient(eptm):
        ka_a0_ = elastic_force(
            eptm.face_df, "area", "area_elasticity * is_alive", "prefered_area"
        )
        ka_a0 = to_nd(eptm.upcast_face(ka_a0_), len(eptm.coords))

        if len(eptm.coords) == 2:
            grad_a_srce, grad_a_trgt = area_grad2d(eptm)
        elif len(eptm.coords) == 3:
            grad_a_srce, grad_a_trgt = area_grad(eptm)

        grad_a_srce = ka_a0 * grad_a_srce
        grad_a_trgt = ka_a0 * grad_a_trgt

        grad_a_srce.columns = ["g" + u for u in eptm.coords]
        grad_a_trgt.columns = ["g" + u for u in eptm.coords]

        return grad_a_srce, grad_a_trgt


class FaceVolumeElasticity(AbstractEffector):

    dimensions = units.vol_elasticity
    magnitude = "vol_elasticity"
    label = "Volume elasticity"
    element = "face"
    specs = {
        "face": {"is_alive": 1, "vol": 1.0, "vol_elasticity": 1.0, "prefered_vol": 1.0},
        "vert": {"height": 1.0},
        "edge": {"sub_area": 1 / 6},
    }

    spatial_ref = "prefered_vol", units.vol

    @staticmethod
    def get_nrj_norm(specs):
        return specs["face"]["vol_elasticity"] * specs["face"]["prefered_vol"] ** 2

    @staticmethod
    def energy(eptm):
        return elastic_energy(
            eptm.face_df, "vol", "vol_elasticity * is_alive", "prefered_vol"
        )

    @staticmethod
    def gradient(eptm):
        kv_v0_ = elastic_force(
            eptm.face_df, "vol", "vol_elasticity * is_alive", "prefered_vol"
        )

        kv_v0 = to_nd(eptm.upcast_face(kv_v0_), 3)

        edge_h = to_nd(eptm.upcast_srce(eptm.vert_df["height"]), 3)
        area_ = eptm.edge_df["sub_area"]
        area = to_nd(area_, 3)
        grad_a_srce, grad_a_trgt = area_grad(eptm)
        grad_h = eptm.upcast_srce(height_grad(eptm))

        grad_v_srce = kv_v0 * (edge_h * grad_a_srce + area * grad_h)
        grad_v_trgt = kv_v0 * (edge_h * grad_a_trgt)

        grad_v_srce.columns = ["g" + u for u in eptm.coords]
        grad_v_trgt.columns = ["g" + u for u in eptm.coords]

        return grad_v_srce, grad_v_trgt


class CellAreaElasticity(AbstractEffector):

    dimensions = units.area_elasticity
    magnitude = "area_elasticity"
    label = "Area elasticity"
    element = "cell"
    specs = {
        "cell": {
            "is_alive": 1,
            "area": 1.0,
            "area_elasticity": 1.0,
            "prefered_area": 1.0,
        }
    }
    spatial_ref = "prefered_area", units.area

    @staticmethod
    def get_nrj_norm(specs):
        return specs["cell"]["area_elasticity"] * specs["cell"]["prefered_area"] ** 2

    @staticmethod
    def energy(eptm):
        return elastic_energy(eptm.cell_df, "area", "area_elasticity", "prefered_area")

    @staticmethod
    def gradient(eptm):
        ka_a0_ = elastic_force(
            eptm.cell_df, "area", "area_elasticity * is_alive", "prefered_area"
        )

        ka_a0 = to_nd(eptm.upcast_cell(ka_a0_), 3)

        grad_a_srce, grad_a_trgt = area_grad(eptm)

        grad_a_srce = ka_a0 * grad_a_srce
        grad_a_trgt = ka_a0 * grad_a_trgt
        grad_a_srce.columns = ["g" + u for u in eptm.coords]
        grad_a_trgt.columns = ["g" + u for u in eptm.coords]

        return grad_a_srce, grad_a_trgt


class CellVolumeElasticity(AbstractEffector):

    dimensions = units.vol_elasticity
    magnitude = "vol_elasticity"
    label = "Volume elasticity"
    element = "cell"
    spatial_ref = "prefered_vol", units.vol

    specs = {
        "cell": {"is_alive": 1, "vol": 1.0, "vol_elasticity": 1.0, "prefered_vol": 1.0}
    }

    @staticmethod
    def get_nrj_norm(specs):
        return specs["cell"]["vol_elasticity"] * specs["cell"]["prefered_vol"] ** 2

    @staticmethod
    def energy(eptm):
        return elastic_energy(eptm.cell_df, "vol", "vol_elasticity", "prefered_vol")

    @staticmethod
    def gradient(eptm):
        kv_v0_ = elastic_force(
            eptm.cell_df, "vol", "vol_elasticity * is_alive", "prefered_vol"
        )

        kv_v0 = to_nd(eptm.upcast_cell(kv_v0_), 3)
        grad_v_srce, grad_v_trgt = volume_grad(eptm)
        grad_v_srce = kv_v0 * grad_v_srce
        grad_v_trgt = kv_v0 * grad_v_trgt

        grad_v_srce.columns = ["g" + u for u in eptm.coords]
        grad_v_trgt.columns = ["g" + u for u in eptm.coords]

        return grad_v_srce, grad_v_trgt


class LumenVolumeElasticity(AbstractEffector):
    """
    Global volume elasticity of the object.
    For example the volume of the yolk in the Drosophila embryo
    """

    dimensions = units.vol_elasticity
    magnitude = "lumen_vol_elasticity"
    label = "Lumen volume elasticity"
    element = "settings"
    spatial_ref = "lumen_prefered_vol", units.vol

    specs = {
        "settings": {
            "lumen_vol": 1.0,
            "lumen_vol_elasticity": 1.0,
            "lumen_prefered_vol": 1.0,
        }
    }

    @staticmethod
    def get_nrj_norm(specs):
        return (
            specs["settings"]["lumen_vol_elasticity"]
            * specs["settings"]["lumen_prefered_vol"] ** 2
        )

    @staticmethod
    def energy(eptm):

        return _elastic_energy(
            eptm.settings, "lumen_vol", "lumen_vol_elasticity", "lumen_prefered_vol"
        )

    @staticmethod
    def gradient(eptm):
        kv_v0 = _elastic_force(
            eptm.settings, "lumen_vol", "lumen_vol_elasticity", "lumen_prefered_vol"
        )

        grad_v_srce, grad_v_trgt = lumen_volume_grad(eptm)
        grad_v_srce = kv_v0 * grad_v_srce
        grad_v_trgt = kv_v0 * grad_v_trgt

        grad_v_srce.columns = ["g" + u for u in eptm.coords]
        grad_v_trgt.columns = ["g" + u for u in eptm.coords]

        return grad_v_srce, grad_v_trgt


class LineTension(AbstractEffector):

    dimensions = units.line_tension
    magnitude = "line_tension"
    label = "Line tension"
    element = "edge"
    specs = {"edge": {"is_active": 1, "line_tension": 1.0}}

    spatial_ref = "mean_length", units.length

    @staticmethod
    def energy(eptm):
        return eptm.edge_df.eval(
            "line_tension" "* is_active" "* length / 2"
        )  # accounts for half edges

    @staticmethod
    def gradient(eptm):
        grad_srce = -eptm.edge_df[eptm.ucoords] * to_nd(
            eptm.edge_df.eval("line_tension * is_active/2"), len(eptm.coords)
        )
        grad_srce.columns = ["g" + u for u in eptm.coords]
        grad_trgt = -grad_srce
        return grad_srce, grad_trgt


class FaceContractility(AbstractEffector):

    dimensions = units.line_elasticity
    magnitude = "contractility"
    label = "Contractility"
    element = "face"
    specs = {"face": {"is_alive": 1, "perimeter": 1.0, "contractility": 1.0}}

    spatial_ref = "mean_perimeter", units.length

    @staticmethod
    def energy(eptm):
        return eptm.face_df.eval("0.5 * is_alive * contractility * perimeter ** 2")

    @staticmethod
    def gradient(eptm):

        gamma_ = eptm.face_df.eval("contractility * perimeter * is_alive")
        gamma = eptm.upcast_face(gamma_)

        grad_srce = -eptm.edge_df[eptm.ucoords] * to_nd(gamma, len(eptm.coords))
        grad_srce.columns = ["g" + u for u in eptm.coords]
        grad_trgt = -grad_srce
        return grad_srce, grad_trgt


class SurfaceTension(AbstractEffector):

    dimensions = units.area_tension
    magnitude = "surface_tension"

    spatial_ref = "prefered_area", units.area

    label = "Surface tension"
    element = "face"
    specs = {"face": {"is_active": 1, "surface_tension": 1.0, "area": 1.0}}

    @staticmethod
    def energy(eptm):

        return eptm.face_df.eval("surface_tension * area")

    @staticmethod
    def gradient(eptm):

        G = to_nd(eptm.upcast_face(eptm.face_df["surface_tension"]), len(eptm.coords))
        grad_a_srce, grad_a_trgt = area_grad(eptm)

        grad_a_srce = G * grad_a_srce
        grad_a_trgt = G * grad_a_trgt
        grad_a_srce.columns = ["g" + u for u in eptm.coords]
        grad_a_trgt.columns = ["g" + u for u in eptm.coords]

        return grad_a_srce, grad_a_trgt


class LineViscosity(AbstractEffector):

    dimensions = units.line_viscosity
    magnitude = "edge_viscosity"

    label = "Linear viscosity"
    element = "edge"
    spatial_ref = "mean_length", units.length
    temporal_ref = "dt", units.time
    specs = {"edge": {"is_active": 1, "edge_viscosity": 1.0}}

    @staticmethod
    def gradient(eptm):
        grad_srce = eptm.edge_df[["vx", "vy", "vz"]] * to_nd(
            eptm.edge_df["edge_viscosity"], len(eptm.coords)
        )
        grad_srce.columns = ["g" + u for u in eptm.coords]
        return grad_srce, None


class BorderElasticity(AbstractEffector):
    dimensions = units.line_elasticity
    label = "Border edges elasticity"
    magnitude = "border_elasticity"
    element = "edge"
    spatial_ref = "prefered_length", units.length

    specs = {
        "edge": {
            "is_active": 1,
            "length": 1.0,
            "border_elasticity": 1.0,
            "prefered_length": 1.0,
            "is_border": 1.0,
        }
    }

    @staticmethod
    def get_nrj_norm(specs):
        return (
            specs["edge"]["border_elasticity"] * specs["edge"]["prefered_length"] ** 2
        )

    @staticmethod
    def energy(eptm):
        return elastic_energy(
            eptm.edge_df,
            "length",
            "border_elasticity * is_active * is_border / 2",
            "prefered_length",
        )

    @staticmethod
    def gradient(eptm):

        kl_l0 = elastic_force(
            eptm.edge_df,
            var="length",
            elasticity="border_elasticity * is_active * is_border",
            prefered="prefered_length",
        )
        grad = eptm.edge_df[eptm.ucoords] * to_nd(kl_l0, eptm.dim)
        grad.columns = ["g" + u for u in eptm.coords]
        return grad / 2, -grad / 2


class LumenAreaElasticity(AbstractEffector):
    """

    .. math:: \frac{K_Y}{2}(A_{\mathrm{lumen}} - A_{0,\mathrm{lumen}})^2

    """

    dimensions = units.area_elasticity
    label = "Lumen volume constraint"
    magnitude = "lumen_elasticity"
    element = "settings"
    spatial_ref = "lumen_prefered_vol", units.area

    specs = {
        "settings": {
            "lumen_elasticity": 1.0,
            "lumen_prefered_vol": 1.0,
            "lumen_vol": 1.0,
        }
    }

    @staticmethod
    def energy(eptm):
        Ky = eptm.settings["lumen_elasticity"]
        V0 = eptm.settings["lumen_prefered_vol"]
        Vy = eptm.settings["lumen_vol"]
        return np.array([Ky * (Vy - V0) ** 2 / 2])

    @staticmethod
    def gradient(eptm):
        Ky = eptm.settings["lumen_elasticity"]
        V0 = eptm.settings["lumen_prefered_vol"]
        Vy = eptm.settings["lumen_vol"]
        grad_srce, grad_trgt = lumen_area_grad(eptm)
        return (Ky * (Vy - V0) * grad_srce, Ky * (Vy - V0) * grad_trgt)


def _exponants(dimensions, ref_dimensions, spatial_unit=None, temporal_unit=None):

    spatial_exponant = time_exponant = 0
    rel_dimensionality = (dimensions / ref_dimensions).dimensionality

    if spatial_unit is not None:
        spatial_exponant = (
            rel_dimensionality.get(units.length, 0)
            / spatial_unit.dimensionality[units.length]
        )

    if temporal_unit is not None:
        time_exponant = (
            rel_dimensionality.get(units.time, 0)
            / temporal_unit.dimensionality[units.time]
        )
    return spatial_exponant, time_exponant


def scaler(nondim_specs, dim_specs, effector, ref_effector):
    spatial_val, spatial_unit = ref_effector.spatial_ref
    temporal_val, temporal_unit = ref_effector.temporal_ref

    s_expo, t_expo = _exponants(
        effector.dimensions, ref_effector.dimensions, spatial_unit, temporal_unit
    )

    ref_magnitude = ref_effector.magnitude
    ref_element = ref_effector.element
    factor = (
        dim_specs[ref_element][ref_magnitude]
        * dim_specs[ref_element].get(spatial_val, 1) ** s_expo
        * dim_specs[ref_element].get(temporal_val, 1) ** t_expo
    )
    return factor


def dimensionalize(nondim_specs, dim_specs, effector, ref_effector):
    magnitude = effector.magnitude
    element = effector.element
    factor = scaler(nondim_specs, dim_specs, effector, ref_effector)
    dim_specs[element][magnitude] = factor * nondim_specs[element][magnitude]
    return dim_specs


def normalize(dim_specs, nondim_specs, effector, ref_effector):
    magnitude = effector.magnitude
    element = effector.element
    factor = scaler(nondim_specs, dim_specs, effector, ref_effector)
    dim_specs[element][magnitude] = nondim_specs[element][magnitude] / factor
    return dim_specs<|MERGE_RESOLUTION|>--- conflicted
+++ resolved
@@ -118,14 +118,9 @@
         return -grad, grad
 
 
-<<<<<<< HEAD
-# From Mapeng Bi et al. https://doi.org/10.1038/nphys3471
-class PerimeterElasticity(AbstractEffector):
-=======
 class PerimeterElasticity(AbstractEffector):
     """From Mapeng Bi et al. https://doi.org/10.1038/nphys3471
     """
->>>>>>> 9e07d57f
 
     dimensions = units.line_elasticity
     magnitude = "perimeter_elasticity"
