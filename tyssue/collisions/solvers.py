import logging
import numpy as np
import pandas as pd
import warnings
from functools import wraps

from .intersection import self_intersections
from ..core.sheet import Sheet, get_outer_sheet

log = logging.getLogger(__name__)


def auto_collisions(fun):
    """Decorator to solve collisions detections after the
    execution of the decorated function.

    It is assumed that the two first arguments of the decorated
    function are a :class:`Sheet` object and a geometry class

    Note
    ----
    The function is re-executed with the updated geometry
    """

    @wraps(fun)
    def with_collision_correction(*args, **kwargs):
        log.debug("checking for collisions")
        eptm, geom = args[:2]
        position_buffer = eptm.vert_df[eptm.coords].copy()
        res = fun(*args, **kwargs)
        if isinstance(eptm, Sheet):
            solve_sheet_collisions(eptm, position_buffer)
        else:
            solve_bulk_collisions(eptm, position_buffer)
        geom.update_all(eptm)
        return res

    return with_collision_correction


def solve_bulk_collisions(eptm, position_buffer):
    """Corrects the auto-collisions for the outer surface(s) of a 3D epithelium.

    Parameters
    ----------
    eptm : a :class:`Epithelium` object
    position_buffer : np.array of shape (eptm.Nv, eptm.dim):
        positions of the vertices prior to the collisions

    Returns
    -------
    changed : bool
        `True` if the positions of some vertices were changed

    """

    sub_sheet = get_outer_sheet(eptm)
    pos_idx = sub_sheet.vert_df.index
    sub_sheet.reset_index()
    sub_buffer = pd.DataFrame(
        position_buffer.loc[pos_idx].values,
        index=sub_sheet.vert_df.index,
        columns=sub_sheet.coords,
    )
    changed = solve_sheet_collisions(sub_sheet, sub_buffer)
    if changed:
        eptm.vert_df.loc[pos_idx, eptm.coords] = sub_sheet.vert_df[eptm.coords].values
    return changed


def solve_sheet_collisions(sheet, position_buffer):
    """Corrects the auto-collisions for the outer surface(s) of a 2.5D sheet.

    Parameters
    ----------
    sheet : a :class:`Sheet` object
    position_buffer : np.array of shape (sheet.Nv, sheet.dim):
        positions of the vertices prior to the collisions

    Returns
    -------
    changed : bool
        `True` if the positions of some vertices were changed

    """

    intersecting_edges = self_intersections(sheet)
    if intersecting_edges.shape[0]:
        log.info("%d intersections were detected", intersecting_edges.shape[0])
        shyness = sheet.settings.get("shyness", 1e-10)
        boxes = CollidingBoxes(sheet, position_buffer, intersecting_edges)
<<<<<<< HEAD
        success = boxes.solve_collisions(shyness)
        return success
=======
        changed = boxes.solve_collisions(shyness)
        return changed
>>>>>>> 7090beea
    return False


class CollidingBoxes:
    """Utility class to manage collisions
    """

    def __init__(self, sheet, position_buffer, intersecting_edges):
        """Creates a CollidingBoxes instance

        Parameters
        ----------

        sheet : a :clas:`Sheet` instance
        position_buffer : np.array of shape (sheet.Nv, sheet.dim):
            positions of the vertices prior to the collisions
        intersecting_edges : np.ndarray
            pairs of indices of the intersecting edges

        """
        self.sheet = sheet
        self.edge_pairs = intersecting_edges
        self.face_pairs = self._get_intersecting_faces()
        self.edge_buffer = sheet.upcast_srce(position_buffer).copy()
        self.edge_buffer.columns = ["sx", "sy", "sz"]

    def _get_intersecting_faces(self):
        """Returns unique pairs of intersecting faces

        """
        _face_pairs = self.sheet.edge_df.loc[
            self.edge_pairs.flatten(), "face"
        ].values.reshape((-1, 2))
        unique_pairs = set(map(frozenset, _face_pairs))

        return np.array([[*pair] for pair in unique_pairs if len(pair) == 2])

    def get_limits(self, shyness=1e-10):
        """ Iterator over the position boundaries avoiding the
        collisions.

        Parameters
        ----------
        shyness : float
          the extra distance between two colliding vertices,
          on each side of the collision plane.

        Yields
        ------
        lower, upper : two `pd.Series`
           those Series are indexed by the vertices of the colliding
           faces giving the lower and upper bounds for the vertices
        """
        for face_pair in self.face_pairs:
            yield self._collision_plane(face_pair, shyness)

    def solve_collisions(self, shyness=1e-10):
        """ Solves the collisions by finding the collision plane.

        Modifies the sheet vertex positions inplace such that they
        rest at a distance ``shyness`` apart on each side of the collision plane.

        Parameters
        ----------
        shyness : float, default 1e-10
          the extra distance between two colliding vertices,
          on each side of the collision plane.

        Based on Liu, J.-D., Ko, M.-T., & Chang, R.-C. (1998),
        *A simple self-collision avoidance for cloth animation*.
        Computers & Graphics, 22(1), 117–128.
        `DOI <https://doi.org/doi:10.1016/s0097-8493(97)00087-3>`_

        """

        colliding_verts = self.sheet.edge_df[
            self.sheet.edge_df["face"].isin(self.face_pairs.ravel())
        ]["srce"].unique()
        upper_bounds = pd.DataFrame(
            index=pd.Index(colliding_verts, name="vert"), columns=self.sheet.coords
        )
        upper_bounds[:] = np.inf
        lower_bounds = pd.DataFrame(
            index=pd.Index(colliding_verts, name="vert"), columns=self.sheet.coords
        )
        lower_bounds[:] = -np.inf
        plane_found = False
        for lower, upper in self.get_limits(shyness):
            if lower is None:
                continue
            plane_found = True
            sub_lower = lower_bounds.loc[lower.index, lower.columns]
            lower_bounds.loc[lower.index, lower.columns] = np.maximum(sub_lower, lower)

            sub_upper = upper_bounds.loc[upper.index, upper.columns]
            upper_bounds.loc[upper.index, upper.columns] = np.minimum(sub_upper, upper)

        if upper_bounds.shape[0] == 0:
            plane_found = False

        if not plane_found:
            return False

        upper_bounds.index.name = "vert"
        upper_bounds = (
            upper_bounds[np.isfinite(upper_bounds.values.astype(float))]
            .groupby("vert")
            .apply(min)
        )
        lower_bounds.index.name = "vert"
        lower_bounds = (
            lower_bounds[np.isfinite(lower_bounds.values.astype(float))]
            .groupby("vert")
            .apply(max)
        )

        correction_upper = np.minimum(
            self.sheet.vert_df.loc[upper_bounds.index, self.sheet.coords],
            upper_bounds.values,
        )
        correction_lower = np.maximum(
            self.sheet.vert_df.loc[lower_bounds.index, self.sheet.coords],
            lower_bounds.values,
        )
        corrections = pd.concat((correction_lower, correction_upper), axis=0)
        self.sheet.vert_df.loc[
            corrections.index.values, self.sheet.coords
        ] = corrections
        return True

    def _collision_plane(self, face_pair, shyness):

        f0, f1 = face_pair

        fe0c = self.sheet.edge_df[self.sheet.edge_df["face"] == f0].copy()
        fe1c = self.sheet.edge_df[self.sheet.edge_df["face"] == f1].copy()
        fe0p = self.edge_buffer[self.sheet.edge_df["face"] == f0].copy()
        fe1p = self.edge_buffer[self.sheet.edge_df["face"] == f1].copy()

        bb0c = _face_bbox(fe0c)
        bb1c = _face_bbox(fe1c)
        bb0p = _face_bbox(fe0p)
        bb1p = _face_bbox(fe1p)

        dr0 = bb0c - bb0p
        dr1 = bb1c - bb1p
        sign_change_l1h0 = np.sign((bb1c.l - bb0c.h) * (bb1p.l - bb0p.h)) < 0
        sign_change_l0h1 = np.sign((bb0c.l - bb1c.h) * (bb0p.l - bb1p.h)) < 0

        # face 0 is to the left of face 0 on the collision axis
        if any(sign_change_l1h0):
            lower_bound = pd.DataFrame(index=fe1c.srce)
            upper_bound = pd.DataFrame(index=fe0c.srce)

            coll_ax = bb0c[sign_change_l1h0].index
            plane_coords = ((bb0p.h * dr1.l - bb1p.l * dr0.h) / (dr1.l - dr0.h)).loc[
                coll_ax
            ]
        # face 0 is to the right of face 1 on the collision axis
        elif any(sign_change_l0h1):
            lower_bound = pd.DataFrame(index=fe0c.srce)
            upper_bound = pd.DataFrame(index=fe1c.srce)
            coll_ax = bb0c[sign_change_l0h1].index
            plane_coords = ((bb1p.h * dr0.l - bb0p.l * dr1.h) / (dr0.l - dr1.h)).loc[
                coll_ax
            ]
        else:

            warnings.warn(
                """The collision was already present or its axis could not be determined"""
            )
            return None, None

        for c in coll_ax:
            lower_bound[c] = plane_coords.loc[c] + shyness / 2
            upper_bound[c] = plane_coords.loc[c] - shyness / 2

        return lower_bound, upper_bound


def _face_bbox(face_edges):

    points = face_edges[["sx", "sy", "sz"]].values
    lower = points.min(axis=0)
    upper = points.max(axis=0)
    return pd.DataFrame(
        [lower, upper], index=list("lh"), columns=list("xyz"), dtype=np.float
    ).T


def revert_positions(sheet, position_buffer, intersecting_edges):

    unique_edges = np.unique(intersecting_edges)
    unique_verts = np.unique(sheet.edge_df.loc[unique_edges, ["srce", "trgt"]])
    sheet.vert_df.loc[unique_verts, sheet.coords] = position_buffer.loc[unique_verts]<|MERGE_RESOLUTION|>--- conflicted
+++ resolved
@@ -89,13 +89,8 @@
         log.info("%d intersections were detected", intersecting_edges.shape[0])
         shyness = sheet.settings.get("shyness", 1e-10)
         boxes = CollidingBoxes(sheet, position_buffer, intersecting_edges)
-<<<<<<< HEAD
-        success = boxes.solve_collisions(shyness)
-        return success
-=======
         changed = boxes.solve_collisions(shyness)
         return changed
->>>>>>> 7090beea
     return False
 
 
