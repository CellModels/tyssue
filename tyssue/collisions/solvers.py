import logging
import numpy as np
import pandas as pd
import warnings

from ..solvers.sheet_vertex_solver import Solver
from . import self_intersections


log = logging.getLogger(__name__)


class CollisionSolver(Solver):
    """Quasistatic solver with collision correction
    """

    @classmethod
    def opt_energy(cls, pos, pos_idx, sheet, geom, model):
        # Keep old position safe
        position_buffer = sheet.vert_df[sheet.coords].copy()

        cls.set_pos(pos, pos_idx, sheet)
        geom.update_all(sheet)

        intersecting_edges = self_intersections(sheet)
        if intersecting_edges.shape[0]:
            log.info("%d intersections where detected", intersecting_edges.shape[0])
            shyness = sheet.settings.get("shyness", 1e-10)
            boxes = CollidingBoxes(sheet, position_buffer, intersecting_edges)
            boxes.solve_collisions(shyness)

        geom.update_all(sheet)
        return model.compute_energy(sheet, full_output=False)


class CollidingBoxes:
    """Utility class to manage collisions
    """

    def __init__(self, sheet, position_buffer, intersecting_edges):
        self.sheet = sheet
        self.edge_pairs = intersecting_edges
        self.face_pairs = self._get_intersecting_faces()
        self.edge_buffer = sheet.upcast_srce(position_buffer).copy()
        self.edge_buffer.columns = ["sx", "sy", "sz"]

    def _get_intersecting_faces(self):
        """Returns unique pairs of intersecting faces

        """
        _face_pairs = self.sheet.edge_df.loc[
            self.edge_pairs.flatten(), "face"
        ].values.reshape((-1, 2))
        return np.array([[f0, f1] for f0, f1 in set(map(frozenset, _face_pairs))])

    def get_limits(self, shyness=1e-10):
        """ Iterator over the position boundaries avoiding the
        collisions.

        Parameters
        ----------
        shyness : float
          the extra distance between two colliding vertices,
          on each side of the collision plane.

        Yields
        ------
        lower, upper : two `pd.Series`
           those Series are indexed by the vertices of the colliding
           faces giving the lower and upper bounds for the vertices
        """
        for face_pair in self.face_pairs:
            yield self._collision_plane(face_pair, shyness)

    def solve_collisions(self, shyness=1e-10):
        """ Solves the collisions by finding the collision plane.

        Modifies the sheet vertex positions inplace such that they
        rest at a distance ``shyness`` apart on each side of the collision plane.

        Parameters
        ----------
        shyness : float, default 1e-10
          the extra distance between two colliding vertices,
          on each side of the collision plane.

        Based on Liu, J.-D., Ko, M.-T., & Chang, R.-C. (1998),
        *A simple self-collision avoidance for cloth animation*.
        Computers & Graphics, 22(1), 117–128.
        `DOI <https://doi.org/doi:10.1016/s0097-8493(97)00087-3>`_

        """

        colliding_verts = self.sheet.edge_df[
            self.sheet.edge_df["face"].isin(self.face_pairs.ravel())
        ]["srce"]
        upper_bounds = pd.DataFrame(
            index=pd.Index(colliding_verts, "srce"), columns=self.sheet.coords
        )
        upper_bounds[:] = np.inf
        lower_bounds = pd.DataFrame(
            index=pd.Index(colliding_verts, "srce"), columns=self.sheet.coords
        )
        lower_bounds[:] = -np.inf
<<<<<<< HEAD
        for lower, upper in self.get_limits(shyness):
            if lower is None:
                continue
=======
        plane_found = False
        for lower, upper in self.get_limits(shyness):
            if lower is None:
                continue
            plane_found = True
>>>>>>> a762a4a7
            sub_lower = lower_bounds.loc[lower.index, lower.columns]
            lower_bounds.loc[lower.index, lower.columns] = np.maximum(sub_lower, lower)

            sub_upper = upper_bounds.loc[upper.index, upper.columns]
            upper_bounds.loc[upper.index, upper.columns] = np.minimum(sub_upper, upper)

        if upper_bounds.shape[0] == 0:
            plane_found = False

        if not plane_found:
            return 0

        upper_bounds = (
            upper_bounds[np.isfinite(upper_bounds.values.astype(float))]
            .groupby("srce")
            .apply(min)
        )
        lower_bounds = (
            lower_bounds[np.isfinite(lower_bounds.values.astype(float))]
            .groupby("srce")
            .apply(max)
        )

        correction_upper = np.minimum(
            self.sheet.vert_df.loc[upper_bounds.index, self.sheet.coords],
            upper_bounds.values,
        )
        correction_lower = np.maximum(
            self.sheet.vert_df.loc[lower_bounds.index, self.sheet.coords],
            lower_bounds.values,
        )
        corrections = pd.concat((correction_lower, correction_upper), axis=0)
        self.sheet.vert_df.loc[
            corrections.index.values, self.sheet.coords
        ] = corrections

    def _collision_plane(self, face_pair, shyness):

        f0, f1 = face_pair

        fe0c = self.sheet.edge_df[self.sheet.edge_df["face"] == f0].copy()
        fe1c = self.sheet.edge_df[self.sheet.edge_df["face"] == f1].copy()
        fe0p = self.edge_buffer[self.sheet.edge_df["face"] == f0].copy()
        fe1p = self.edge_buffer[self.sheet.edge_df["face"] == f1].copy()

        bb0c = _face_bbox(fe0c)
        bb1c = _face_bbox(fe1c)
        bb0p = _face_bbox(fe0p)
        bb1p = _face_bbox(fe1p)

        dr0 = bb0c - bb0p
        dr1 = bb1c - bb1p
        sign_change_l1h0 = np.sign((bb1c.l - bb0c.h) * (bb1p.l - bb0p.h)) < 0
        sign_change_l0h1 = np.sign((bb0c.l - bb1c.h) * (bb0p.l - bb1p.h)) < 0

        # face 0 is to the left of face 0 on the collision axis
        if any(sign_change_l1h0):
            lower_bound = pd.DataFrame(index=fe1c.srce)
            upper_bound = pd.DataFrame(index=fe0c.srce)

            coll_ax = bb0c[sign_change_l1h0].index
            plane_coords = ((bb0p.h * dr1.l - bb1p.l * dr0.h) / (dr1.l - dr0.h)).loc[
                coll_ax
            ]
        # face 0 is to the right of face 1 on the collision axis
        elif any(sign_change_l0h1):
            lower_bound = pd.DataFrame(index=fe0c.srce)
            upper_bound = pd.DataFrame(index=fe1c.srce)
            coll_ax = bb0c[sign_change_l0h1].index
            plane_coords = ((bb1p.h * dr0.l - bb0p.l * dr1.h) / (dr0.l - dr1.h)).loc[
                coll_ax
            ]
        else:

            warnings.warn(
                """The collision was already present or its axis could not be determined"""
            )
            return None, None

        for c in coll_ax:
            lower_bound[c] = plane_coords.loc[c] + shyness / 2
            upper_bound[c] = plane_coords.loc[c] - shyness / 2

        return lower_bound, upper_bound


def _face_bbox(face_edges):

    points = face_edges[["sx", "sy", "sz"]].values
    lower = points.min(axis=0)
    upper = points.max(axis=0)
    return pd.DataFrame(
        [lower, upper], index=list("lh"), columns=list("xyz"), dtype=np.float
    ).T


def revert_positions(sheet, position_buffer, intersecting_edges):

    unique_edges = np.unique(intersecting_edges)
    unique_verts = np.unique(sheet.edge_df.loc[unique_edges, ["srce", "trgt"]])
    sheet.vert_df.loc[unique_verts, sheet.coords] = position_buffer.loc[unique_verts]<|MERGE_RESOLUTION|>--- conflicted
+++ resolved
@@ -1,7 +1,7 @@
 import logging
 import numpy as np
 import pandas as pd
-import warnings
+
 
 from ..solvers.sheet_vertex_solver import Solver
 from . import self_intersections
@@ -28,7 +28,7 @@
             shyness = sheet.settings.get("shyness", 1e-10)
             boxes = CollidingBoxes(sheet, position_buffer, intersecting_edges)
             boxes.solve_collisions(shyness)
-
+    
         geom.update_all(sheet)
         return model.compute_energy(sheet, full_output=False)
 
@@ -102,52 +102,25 @@
             index=pd.Index(colliding_verts, "srce"), columns=self.sheet.coords
         )
         lower_bounds[:] = -np.inf
-<<<<<<< HEAD
+
         for lower, upper in self.get_limits(shyness):
-            if lower is None:
-                continue
-=======
-        plane_found = False
-        for lower, upper in self.get_limits(shyness):
-            if lower is None:
-                continue
-            plane_found = True
->>>>>>> a762a4a7
+
             sub_lower = lower_bounds.loc[lower.index, lower.columns]
-            lower_bounds.loc[lower.index, lower.columns] = np.maximum(sub_lower, lower)
+            lower_bounds.loc[lower.index, lower.columns] = pd.concat(
+                (sub_lower, lower), axis=1
+            ).max(axis=1)
 
             sub_upper = upper_bounds.loc[upper.index, upper.columns]
-            upper_bounds.loc[upper.index, upper.columns] = np.minimum(sub_upper, upper)
+            upper_bounds.loc[upper.index, upper.columns] = pd.concat(
+                (sub_upper, upper), axis=1
+            ).min(axis=1)
 
-        if upper_bounds.shape[0] == 0:
-            plane_found = False
-
-        if not plane_found:
-            return 0
-
-        upper_bounds = (
-            upper_bounds[np.isfinite(upper_bounds.values.astype(float))]
-            .groupby("srce")
-            .apply(min)
-        )
-        lower_bounds = (
-            lower_bounds[np.isfinite(lower_bounds.values.astype(float))]
-            .groupby("srce")
-            .apply(max)
-        )
-
-        correction_upper = np.minimum(
-            self.sheet.vert_df.loc[upper_bounds.index, self.sheet.coords],
-            upper_bounds.values,
-        )
-        correction_lower = np.maximum(
-            self.sheet.vert_df.loc[lower_bounds.index, self.sheet.coords],
-            lower_bounds.values,
-        )
-        corrections = pd.concat((correction_lower, correction_upper), axis=0)
-        self.sheet.vert_df.loc[
-            corrections.index.values, self.sheet.coords
-        ] = corrections
+        self.sheet.vert_df.x = pd.concat(
+            (lower_bounds.x, self.sheet.vert_df.x), axis=1
+        ).max(axis=1)
+        self.sheet.vert_df.x = pd.concat(
+            (upper_bounds.x, self.sheet.vert_df.x), axis=1
+        ).min(axis=1)
 
     def _collision_plane(self, face_pair, shyness):
 
@@ -186,11 +159,7 @@
                 coll_ax
             ]
         else:
-
-            warnings.warn(
-                """The collision was already present or its axis could not be determined"""
-            )
-            return None, None
+            raise ValueError("No collision detected")
 
         for c in coll_ax:
             lower_bound[c] = plane_coords.loc[c] + shyness / 2
