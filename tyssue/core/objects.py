"""
Core definitions
"""
import warnings
import logging
from collections import deque
import numpy as np
import pandas as pd
from copy import deepcopy
from ..utils.utils import set_data_columns, spec_updater

log = logging.getLogger(name=__name__)


class Epithelium:
    """Base class defining a connective tissue in 2D or 3D.
    """

    def __init__(self, identifier, datasets, specs=None, coords=None, maxbackup=5):
        """Creates an epithelium

        Parameters
        ----------
        identifier : string
        datasets : dictionary of dataframes
            The keys correspond to the different geometrical elements
            constituting the epithelium:

            * `vert` contains a dataframe of vertices,
            * `edge` contains a dataframe of *oriented* half-edges between vertices,
            * `face` contains a dataframe of polygonal faces enclosed by half-edges,
            * `cell` contains a dataframe of polyhedral cells delimited by faces,

        specs : nested dictionnary of specifications
            The first key designs the element name: (`vert`, `edge`, `face`, `cell`),
            corresponding to the respective dataframes attribute in the dataset.
            The second level keys design column names of the above dataframes.
            For exemple:
            .. code::
                specs = {
                    "face": {
                        ## Face Geometry
                        "perimeter": 0.,
                        "area": 0.,
                        ## Coordinates
                        "x": 0.,
                        "y": 0.,
                        "z": 0.,
                        ## Topology
                        "num_sides": 6,
                        ## Masks
                        "is_alive": True},
                    "vert": {
                        ## Coordinates
                        "x": 0.,
                        "y": 0.,
                        "z": 0.,
                        ## Masks
                        "is_active": True},
                    "edge": {
                        ## Connections
                        "srce": 0,
                        "trgt": 1,
                        "face": 0,
                        "cell": 0,
                        ## Coordinates
                        "dx": 0.,
                        "dy": 0.,
                        "dz": 0.,
                        "length": 0.,
                        ## Normals
                        "nx": 0.,
                        "ny": 0.,
                        "nz": 1.}
                    "settings":
                        ## Custom values
                        "geometry": "flat"
                    }

        Note
        ----
        For efficiency reasons, we have to maintain a monotonous RangeIndex
        for each dataset. Thus, **the index of an element can change**,
        and should not be used as an identifier.

        """
        # backup container
        # TODO: pass the max backup number as a config argument
        self._backups = deque(maxlen=maxbackup)

        # each of those has a separate dataframe, as well as entries in
        # the specification files
        _frame_types = {"edge", "vert", "face", "cell"}
        self.identifier = identifier
        if not set(datasets).issubset(_frame_types):
            raise ValueError(
                "The `datasets` dictionnary should"
                " contain keys in {}".format(_frame_types)
            )
        self.datasets = datasets
        self.data_names = list(datasets.keys())
        self.element_names = ["srce", "trgt", "face", "cell"][: len(self.data_names)]
        # Infer specs from the first rows of the datasets
        if specs is None:
            specs = {elem: df.iloc[0].to_dict() for elem, df in datasets.items()}
        if "settings" not in specs:
            specs["settings"] = {}

        self.specs = specs
        self.update_specs(specs, reset=False)

        if coords is None:
            coords = [c for c in "xyz" if c in datasets["vert"].columns]

        self.coords = coords
        # edge's dx, dy, dz
        self.dcoords = ["d" + c for c in self.coords]
        # edge's unit length vector
        self.ucoords = ["u" + c for c in self.coords]

        self.dim = len(self.coords)
        # edge's normals
        if self.dim == 3:
            self.ncoords = ["n" + c for c in self.coords]

        self._bad = None
        self.bbox = None
        if "is_active" in self.vert_df.columns:
            self.active_verts = self.vert_df[self.vert_df.is_active == 1].index
        else:
            self.active_verts = self.vert_df.index
        self.set_bbox()

        self.position_buffer = None
        self.topo_changed = False

    @property
    def vert_df(self):
        """The face :class:`pd.DataFrame` containing vertex associated
        data e.g. the position of each vertex.
        """
        return self.datasets["vert"]

    @vert_df.setter
    def vert_df(self, value):
        self.datasets["vert"] = value

    @property
    def face_df(self):
        """The face :class:`pd.DataFrame` containing face associated
        data e.g. the position of their center or their area
        """
        return self.datasets["face"]

    @face_df.setter
    def face_df(self, value):
        self.datasets["face"] = value

    @property
    def edge_df(self):
        """The edge :class:`pd.DataFrame` containing edge associated
        data e.g. their length.This dataframe also contains the whole
        connexion of the epithelium through the `"srce", "trgt", "face", "cell"`
        indices. In 2D, a half-edge is associated with a single (face, srce, trgt)
        positively oriented triangle. In 3D, the (cell, face, srce, trgt)
        positively oriented terahedron is also unique.
        """
        return self.datasets["edge"]

    @edge_df.setter
    def edge_df(self, value):
        self.datasets["edge"] = value

    @property
    def cell_df(self):
        """The cell :class:`pd.DataFrame` containing cell associated
        data e.g. the position of their center or their volume
        """
        return self.datasets.get("cell", None)

    @cell_df.setter
    def cell_df(self, value):
        self.datasets["cell"] = value

    def copy(self, deep_copy=True):
        """
        Returns a copy of the epithelium

        Parameters
        ----------
        deep_copy : bool, default True
            if True, use a copy of the original object's datasets
            to create the new object. If False, datasets are not copied
        """
        if deep_copy:
            datasets = {element: df.copy() for element, df in self.datasets.items()}
            specs = deepcopy(self.specs)
        else:  # pragma: no cover
            log.info("New epithelium object from %s without deep copy", self.identifier)
            datasets = self.datasets
            specs = self.specs

        identifier = self.identifier + "_copy"
<<<<<<< HEAD
        new = type(self)(
            identifier, datasets, specs=self.specs.copy(), coords=self.coords
        )
=======
        new = type(self)(identifier, datasets, specs=specs, coords=self.coords)
>>>>>>> be246704
        return new

    def backup(self):
        """Creates a copy of self and keeps a reference to it
        in the self._backups deque.

        """
        log.info("Backing up")
        self._backups.append(self.copy(deep_copy=True))

    def restore(self):
        """Resets the eptithelium data to its last backed up state

        A copy of the current state prior to restoring is kept in the
        `_bad` attribute for inspection.
        Calling this method multiple times (without calling backup) will
        go back in the epithelium backups.
        """

        log.info("Restoring")
        log.info(
            "a copy of the unrestored epithelium" " is stored in the `_bad` attribute"
        )
        bck = self._backups.pop()
        self._bad = self.copy(deep_copy=True)
        self.datasets = bck.datasets
        self.specs = bck.specs

    @property
    def settings(self):
        """ Accesses the `specs['settings']` dictionnary
        """
        return self.specs["settings"]

    def update_specs(self, new, reset=False):
        """Recursively updates the `self.specs` nested dictionnary,
        and set the new values to the corresponding columns
        in the datasets. If reset is `True`, existing values
        will be overwritten.
        """
        spec_updater(self.specs, new)
        set_data_columns(self.datasets, new, reset)

    def update_num_sides(self):
        """Updates the number of half-edges around the faces.
        The data is registered in the `"num_sides"` column of
        `self.face_df`.
        """
        self.face_df["num_sides"] = self.edge_df.face.value_counts()

    def update_num_faces(self):
        """Updates the number of faces around the cells.
        The data is registered in the `"num_faces"` column of
        `self.cell_df`.
        """
        self.cell_df["num_faces"] = self.edge_df.groupby("cell").apply(
            lambda df: df["face"].unique().size
        )
        self.cell_df["num_ridges"] = self.edge_df.cell.value_counts()

    def reset_topo(self):
        """Recomputes the number of sides for the faces and the
        number of faces for the cells.
        """
        log.debug("Resetting topology")
        self.update_num_sides()
        if "is_active" in self.vert_df.columns:
            self.active_verts = self.vert_df[self.vert_df.is_active == 1].index
        if "cell" in self.data_names:
            self.update_num_faces()

    @property
    def Nv(self):
        """The number of vertices in the epithelium
        """
        return self.vert_df.shape[0]

    @property
    def Ne(self):
        """The number of edges in the epithelium
        """
        return self.edge_df.shape[0]

    @property
    def Nf(self):
        """The number of faces in the epithelium
        """
        return self.face_df.shape[0]

    @property
    def Nc(self):
        """The number of cells in the epithelium
        """
        if "cell" in self.data_names:
            return self.cell_df.shape[0]
        elif "face" in self.data_names:
            return self.face_df.shape[0]
        return None

    def _upcast(self, idx, df):

        ## Assumes a flat index
        upcast = df.take(idx)
        try:
            upcast.index = self.edge_df.index
        except AttributeError:
            if len(upcast.shape) == 1:
                upcast = pd.Series(upcast, index=self.edge_df.index)
            else:
                upcast = pd.DataFrame(upcast, index=self.edge_df.index)
        return upcast

    def upcast_cols(self, element, columns):
        """Syntactic sugar to upcast from the epithelium datasets.

        Parameters
        ----------
        element: {'srce'|'trgt'|'face'|'cell'}
           corresponding self.edge_df column over which to index
           if element is 'srce' or 'trgt', the upcast data will be
           taken form self.vert_df
        columns: index
           the column(s) to be taken from the input dataset.

        """
        if element in ["srce", "trgt"]:
            dataset = "vert"
        else:
            dataset = element
        return self._upcast(self.edge_df[element], self.datasets[dataset][columns])

    def upcast_srce(self, df):
        """ Reindexes input data to self.edge_df.index
        by repeating the values for each source entry.

        Parameters
        ----------
        df : :class:`pd.DataFrame`, :class:`pd.Series` :class:`np.ndarray` or string
          The data to be upcasted. If array like, should have `self.Nv` elements.
          If a string is passed it should be a column of `self.vert_df`

        Returns
        -------
        upcast_df : :class:`pd.DataFrame` or :class:`pd.Series`
          The value repeated like the values of `self.edge_df["srce"]`
        """
        if isinstance(df, str):
            df = self.vert_df[df]
        return self._upcast(self.edge_df["srce"], df)

    def upcast_trgt(self, df):
        """ Reindexes input data to self.edge_df.index
        by repeating the values for each target entry

        Parameters
        ----------
        df : :class:`pd.DataFrame`, :class:`pd.Series` :class:`np.ndarray` or string
          The data to be upcasted. If array like, should have `self.Nv` elements.
          If a string is passed it should be a column of `self.vert_df`

        Returns
        -------
        upcast_df : :class:`pd.DataFrame` or :class:`pd.Series`
          The value repeated like the values of `self.edge_df["trgt"]`
        """
        if isinstance(df, str):
            df = self.vert_df[df]
        return self._upcast(self.edge_df["trgt"], df)

    def upcast_face(self, df):
        """ Reindexes input data to self.edge_df.index
        by repeating the values for each face entry

        Parameters
        ----------
        df : :class:`pd.DataFrame`, :class:`pd.Series` :class:`np.ndarray` or string
          The data to be upcasted. If array like, should have `self.Nf` elements.
          If a string is passed it should be a column of `self.face_df`

        Returns
        -------
        upcast_df : :class:`pd.DataFrame` or :class:`pd.Series`
          The value repeated like the values of `self.edge_df["face"]`

        """
        if isinstance(df, str):
            df = self.face_df[df]
        return self._upcast(self.edge_df["face"], df)

    def upcast_cell(self, df):
        """ Reindexes input data to self.edge_df.index
        by repeating the values for each cell entry

        Parameters
        ----------
        df : :class:`pd.DataFrame`, :class:`pd.Series` :class:`np.ndarray` or string
          The data to be upcasted. If array like, should have `self.Nc` elements.
          If a string is passed it should be a column of `self.cell_df`

        Returns
        -------
        upcast_df : :class:`pd.DataFrame` or :class:`pd.Series`
          The value repeated like the values of `self.edge_df["cell"]`
        """
        if isinstance(df, str):
            df = self.cell_df[df]
        return self._upcast(self.edge_df["cell"], df)

    def _lvl_sum(self, df, lvl):
        df_ = df
        if isinstance(df, np.ndarray):
            df_ = pd.DataFrame(df, index=self.edge_df.index)
        elif isinstance(df, pd.Series):
            df_ = df.to_frame()
        elif lvl not in df.columns:
            df_ = df.copy()
        df_[lvl] = self.edge_df[lvl]
        return df_.groupby(lvl).sum()

    def sum_srce(self, df):
        """Sums the values of the edge-indexed dataframe `df` grouped by
        the values of `self.edge_df["srce"]`

        Returns
        -------
        summed : :class:`pd.DataFrame` the summed data, indexed by the source vertices.
        """
        return self._lvl_sum(df, "srce")

    def sum_trgt(self, df):
        """Sums the values of the edge-indexed dataframe `df` grouped by
        the values of `self.edge_df["trgt"]`

        Returns
        -------
        summed : :class:`pd.DataFrame` the summed data, indexed by the source vertices.
        """
        return self._lvl_sum(df, "trgt")

    def sum_face(self, df):
        """Sums the values of the edge-indexed dataframe `df` grouped by
        the values of `self.edge_df["face"]`

        Returns
        -------
        summed : :class:`pd.DataFrame` the summed data, indexed by the source vertices.
        """
        return self._lvl_sum(df, "face")

    def sum_cell(self, df):
        """Sums the values of the edge-indexed dataframe `df` grouped by
        the values of `self.edge_df["cell"]`

        Returns
        -------
        summed : :class:`pd.DataFrame` the summed data, indexed by the source vertices.
        """
        return self._lvl_sum(df, "cell")

    def get_orbits(self, center, periph):
        """Returns a dataframe with a `(center, edge)` MultiIndex with `periph`
        elements.

        Parmeters
        ---------
        center: str,
            the name of the center element for example 'face', 'srce'
        periph: str,
            the name of the periphery elements, for example 'trgt', 'cell'

        Example
        -------
        >>> cell_verts = sheet.get_orbits('face', 'srce')
        >>> cell_verts.loc[45]
        edge
        218    75
        219    78
        220    76
        221    81
        222    90
        223    87
        Name: srce, dtype: int64

        """
        orbits = self.edge_df.groupby(center).apply(lambda df: df[periph])
        return orbits

    def idx_lookup(self, elem_id, element):
        """returns the current index of the element with the `"id"` column equal to `elem_id`

        Parameters
        ----------
        elem_id : int
          id of the element to retrieve
        element : {"vert"|"edge"|"face"|"cell"}
          the corresponding dataset.
        """
        df = self.datasets[element]["id"]
        idx = df[df == elem_id].index
        if len(idx):
            return idx[0]
        else:
            return None

    def get_neighbors(self, elem_id, elem="cell"):
        """Returns the indexes of the adjacent elements (cells or faces) of
        the element of index `elem_id`.

        Parameters
        ----------
        elem_id : int
            the index of the central element (a face or a cell)
        element : {'cell' | 'face'}, default 'cell'

        Returns
        -------
        neghbors : set
            the cells (or faces) sharing an edge with the central cell (face)
        """

        topo = self.edge_df[["srce", "trgt", elem]]
        edges = self.edge_df[self.edge_df[elem] == elem_id][["srce", "trgt"]]

        neighbors = set(
            topo[
                (topo["srce"].isin(edges["srce"]) & topo["trgt"].isin(edges["trgt"]))
                | (topo["srce"].isin(edges["trgt"]) & topo["trgt"].isin(edges["srce"]))
            ][elem]
        )
        return neighbors - {elem_id}

    def get_neighborhood(self, elem_id, order, elem="cell"):
        """Returns `elem_id` neighborhood up to a degree of `order`

        For example, if `order` is 2, it wil return the adjacent cells (or faces)
        and theses cells neighbors.

        Returns
        -------
        neighbors : pd.DataFrame with two colums, the index
            of the neighboring cell (face), and it's neighboring order

        """

        neighbors = pd.DataFrame.from_dict({elem: [elem_id], "order": [0]})

        for k in range(order + 1):
            for neigh in neighbors[neighbors["order"] == k - 1][elem]:
                new_neighs = self.get_neighbors(neigh)
                new_neighs = set(new_neighs).difference(neighbors[elem])
                orders = np.ones(len(new_neighs), dtype=np.int) * (k)
                new_neighs = pd.DataFrame.from_dict(
                    {elem: list(new_neighs), "order": orders}, dtype=np.int
                )
                neighbors = pd.concat([neighbors, new_neighs])
        return neighbors.reset_index(drop=True).loc[1:]

    def face_polygons(self, coords=None):
        """ Returns a pd.Series of arrays with the coordinates the face polygons

        Each element of the Series is a (num_sides, num_dims) array of points
        ordered counterclockwise.
        """
        if coords is None:
            coords = self.coords

        def _get_verts_pos(face):
            edges = _ordered_edges(face)
            return np.array([self.vert_df.loc[idx[0], coords] for idx in edges])

        polys = self.edge_df.groupby("face").apply(_get_verts_pos).dropna()
        return polys

    def validate(self):
        """returns True if the mesh is validated

        e.g. has only closed polygons and polyhedra
        """
        return np.alltrue(self.get_valid())

    def get_valid(self):
        """Set the 'is_valid' column to true if the faces are all closed polygons,
        and the cells closed polyhedra.
        """
        is_valid_face = self.edge_df.groupby("face").apply(_test_valid)
        is_valid = self.upcast_face(is_valid_face)
        if "cell" in self.data_names:
            is_valid_cell = self.edge_df.groupby("cell").apply(_is_closed_cell)
            is_valid = np.logical_and(is_valid, self.upcast_cell(is_valid_cell))
        self.edge_df["is_valid"] = is_valid
        return is_valid

    def get_invalid(self):
        """Returns a mask over self.edge_df for invalid faces
        """
        is_valid = self.get_valid()
        return ~is_valid

    def sanitize(self, trim_borders=False):
        """Removes invalid faces and associated vertices

        If trim_borders is True (defaults to False), there will be a single
        border edge per border face.
        """
        invalid_edges = self.get_invalid()
        if not len(invalid_edges) and trim_borders:
            from ..topology.base_topology import merge_border_edges

            merge_border_edges(self)
        self.remove(invalid_edges, trim_borders)

    def remove(self, edge_out, trim_borders=False):
        """Remove the edges indexed by `edge_out` associated with all
        the cells and faces containing those edges

        If trim_borders is True (defaults to False), there will be a single
        border edge per border face.
        """
        top_level = self.element_names[-1]
        log.info("Removing cells at the %s level", top_level)
        fto_rm = self.edge_df.loc[edge_out, top_level].unique()
        if not fto_rm.shape[0]:
            log.info("Nothing to remove")
            return
        if fto_rm.shape[0] == self.datasets[top_level].shape[0]:
            raise ValueError("sanitize would delete the whole epithlium")

        fto_rm.sort()
        log.info("%d %s level elements will be removed", len(fto_rm), top_level)

        edge_df_ = (
            self.edge_df.set_index(top_level, append=True).swaplevel(0, 1).sort_index()
        )
        to_rm = np.concatenate([edge_df_.loc[c].index.values for c in fto_rm])
        to_rm.sort()
        self.edge_df = self.edge_df.drop(to_rm)

        remaining_verts = np.unique(self.edge_df[["srce", "trgt"]])
        self.vert_df = self.vert_df.loc[remaining_verts]
        if top_level == "face":
            self.face_df = self.face_df.drop(fto_rm)
        elif top_level == "cell":
            remaining_faces = np.unique(self.edge_df["face"])
            self.face_df = self.face_df.loc[remaining_faces]
            self.cell_df = self.cell_df.drop(fto_rm)
        self.reset_index()
        self.reset_topo()
        if trim_borders:
            from ..topology.base_topology import merge_border_edges

            merge_border_edges(self)

    def cut_out(self, bbox, coords=None):
        """Returns the index of edges with at least one vertex outside of the bounding box

        Parameters
        ----------
        bbox : sequence of shape (dim, 2)
             the bounding box as (min, max) pairs for each coordinates.
        coords : list of str of len dim, default None
             the coords corresponding to the bbox.
        """
        if coords is None:
            coords = self.coords
        outs = pd.DataFrame(index=self.edge_df.index, columns=coords)
        for c, bounds in zip(coords, bbox):
            out_vert_ = (self.vert_df[c] < bounds[0]) | (self.vert_df[c] > bounds[1])
            outs[c] = self.upcast_srce(out_vert_) | self.upcast_trgt(out_vert_)

        edge_out = outs.sum(axis=1).astype(np.bool)
        return self.edge_df[edge_out].index

    def set_bbox(self, margin=0.0):
        """Sets the attribute `bbox` with pairs of values bellow
        and above the min and max of the vert coords, with a margin.
        """
        self.bbox = np.array(
            [
                [self.vert_df[c].min() - margin, self.vert_df[c].max() + margin]
                for c in self.coords
            ]
        )

    def reset_index(self):
        """Resets the datasets  to have continuous indices
        """
        log.debug("reseting index for %s", self.identifier)
        self.topo_changed = True

        # remove disconnected vertices and faces
        self.vert_df = self.vert_df.reindex(
            set(self.edge_df.srce).union(self.edge_df.trgt)
        )
        self.face_df = self.face_df.reindex(set(self.edge_df.face))

        new_vertidx = pd.Series(
            np.arange(self.vert_df.shape[0]), index=self.vert_df.index
        )
        # Here we use loc and not the take from upcast

        self.edge_df["srce"] = new_vertidx.reindex(self.edge_df["srce"]).values
        self.edge_df["trgt"] = new_vertidx.reindex(self.edge_df["trgt"]).values

        new_fidx = pd.Series(np.arange(self.face_df.shape[0]), index=self.face_df.index)

        self.edge_df["face"] = new_fidx.loc[self.edge_df["face"]].values

        self.vert_df.reset_index(drop=True, inplace=True)
        self.vert_df.index.name = "vert"

        self.face_df.reset_index(drop=True, inplace=True)
        self.face_df.index.name = "face"

        if "cell" in self.data_names:
            new_cidx = pd.Series(
                np.arange(self.cell_df.shape[0]), index=self.cell_df.index
            )
            self.edge_df["cell"] = new_cidx.loc[self.edge_df["cell"]].values
            self.cell_df.reset_index(drop=True, inplace=True)
            self.cell_df.index.name = "cell"

        self.edge_df.reset_index(drop=True, inplace=True)
        self.edge_df.index.name = "edge"

    def triangular_mesh(self, coords=None, return_mask=True):
        """
        Return a triangulation of an epithelial sheet (2D in a 3D space),
        with added edges between face barycenters and junction vertices.

        Parameters
        ----------
        coords : list of str:
          pair of coordinates corresponding to column names
          for self.face_df and self.vert_df

        return_mask : bool, optional, default True
          if True, returns `face_mask`

        Returns
        -------
        vertices : (self.Nf+self.Nv, 3) ndarray
           all the vertices' coordinates
        triangles : (self.Ne, 3) ndarray of ints
           triple of the vertices' indexes forming
           the triangular elements. For each junction edge, this is simply
           the index (srce, trgt, face). This is correctly oriented.
        face_mask: (self.Nf + self.Nv,) mask with 1 iff the vertex corresponds
           to a face center
        """
        if coords is None:
            coords = self.coords

        vertices = np.concatenate((self.face_df[coords], self.vert_df[coords]), axis=0)

        # edge indices as (Nf + Nv) * 3 array
        triangles = self.edge_df[["srce", "trgt", "face"]].values
        # The src, trgt, face triangle is correctly oriented
        # both vert_idx cols are shifted by Nf
        triangles[:, :2] += self.Nf

        # Ensure returned arrays are C-contiguous
        if not vertices.data.c_contiguous:
            vertices = np.array(vertices, order="C")

        if not triangles.data.c_contiguous:
            triangles = np.array(triangles, order="C")

        if not return_mask:
            return vertices, triangles

        warnings.warn(
            "In version 0.3, the `return_face_mask argument` will be set to False by default"
        )
        face_mask = np.arange(self.Nf + self.Nv) < self.Nf
        return vertices, triangles, face_mask

    def vertex_mesh(self, coords, vertex_normals=True):
        """ Returns the vertex coordinates and a list of vertex indices
        for each face of the tissue.
        If `vertex_normals` is True, also returns the normals of each vertex
        (set as the average of the vertex' edges), suitable for .OBJ export
        """
        vertices = self.vert_df[coords]
        faces = self.edge_df.groupby("face").apply(_ordered_vert_idxs)
        faces = faces.dropna()

        if vertex_normals:
            normals = (
                self.edge_df.groupby("srce")[self.ncoords].mean()
                + self.edge_df.groupby("trgt")[self.ncoords].mean()
            ) / 2.0
            return vertices.values, faces.values, normals.values
        return vertices.values, faces.values

    def validate_closed_cells(self):
        is_closed = self.edge_df.groupby("cell").apply(_is_closed_cell)
        return is_closed

    def get_opposite_faces(self):
        """Populates the 'opposite' column of self.face_df with the index of
        the opposite face or -1 if the face has no opposite.

        """
        face_v = self.edge_df.groupby("face").apply(lambda df: frozenset(df["srce"]))
        face_v2 = pd.Series(data=face_v.index, index=face_v.values)
        grouped = face_v2.groupby(level=0)
        cardinal = grouped.apply(len)
        if cardinal.max() > 2:
            raise ValueError(
                "Invalid topology," " incorrect faces: {}".format(cardinal.argmax())
            )
        self.face_df["opposite"] = -1

        face_pairs = []
        grouped.apply(
            lambda s: face_pairs.append(list(s.values)) if len(s) == 2 else np.nan
        ).dropna()
        face_pairs = np.array(face_pairs)
        if not face_pairs.shape[0]:
            return
        self.face_df.loc[face_pairs[:, 0], "opposite"] = face_pairs[:, 1]
        self.face_df.loc[face_pairs[:, 1], "opposite"] = face_pairs[:, 0]


def get_opposite_faces(eptm):
    warnings.warn("Deprecated, use `eptm.get_opposite_faces()` instead")
    eptm.get_opposite_faces()


def _ordered_edges(face_edges):
    """Returns "srce", "trgt" and "face" indices
    organized clockwise for each face.

    Parameters
    ----------
    face_edges: `pd.DataFrame`
        exerpt of an edge_df for a single face

    Returns
    -------
    edges: list of 3 ints
        srce, trgt, face indices, ordered
    """

    srces, trgts, faces = (face_edges[col].values for col in ["srce", "trgt", "face"])
    srce, trgt, face_ = srces[0], trgts[0], faces[0]
    edges = [[srce, trgt, face_]]
    for face_ in faces[1:]:
        srce, trgt = trgt, trgts[srces == trgt][0]
        edges.append([srce, trgt, face_])
    return edges


def _ordered_vert_idxs(face):
    try:
        return [idxs[0] for idxs in _ordered_edges(face)]
    except IndexError:
        return np.nan


def get_next_edges(sheet):
    """
    returns a pd.Series with the index of the next
    edge for each edge
    """
    next_e = sheet.edge_df.groupby("face").apply(_next_edge)
    next_e.index = next_e.index.droplevel("face")
    return next_e.sort_index()


def get_prev_edges(sheet):
    """
    returns a pd.Series with the index of the next
    edge for each edge
    """
    prev_e = sheet.edge_df.groupby("face").apply(_prev_edge)
    prev_e.index = prev_e.index.droplevel("face")
    return prev_e.sort_index()


def _next_edge(edf):

    edf["edge"] = edf.index
    next_edge = edf.set_index("srce", append=False).loc[edf["trgt"], "edge"].values
    return pd.Series(index=edf.index, data=next_edge)


def _prev_edge(edf):

    edf["edge"] = edf.index
    next_edge = edf.set_index("trgt", append=False).loc[edf["srce"], "edge"].values
    return pd.Series(index=edf.index, data=next_edge)


def _is_closed_cell(e_df):
    edges = e_df[["srce", "trgt"]]
    for _, (srce, trgt) in edges.iterrows():
        if edges[(edges["srce"] == trgt) & (edges["trgt"] == srce)].index.size != 1:
            return False
    return True


def _test_invalid(face):
    """ Returns True if the source and target sets of the faces polygon
    are different or if the face polygon is not closed
    """

    s1 = set(face["srce"])
    s2 = set(face["trgt"])
    if s1 != s2:
        return True
    ordered = np.array(_ordered_edges(face))
    if not np.all(ordered[:, 0] == np.roll(ordered[:, 1], 1)):
        return True
    return False


def _test_valid(face):
    """ Returns true iff all sources are also targets for the faces polygon
    """
    return np.logical_not(_test_invalid(face))<|MERGE_RESOLUTION|>--- conflicted
+++ resolved
@@ -201,13 +201,11 @@
             specs = self.specs
 
         identifier = self.identifier + "_copy"
-<<<<<<< HEAD
+
         new = type(self)(
             identifier, datasets, specs=self.specs.copy(), coords=self.coords
         )
-=======
-        new = type(self)(identifier, datasets, specs=specs, coords=self.coords)
->>>>>>> be246704
+
         return new
 
     def backup(self):
@@ -326,7 +324,7 @@
         Parameters
         ----------
         element: {'srce'|'trgt'|'face'|'cell'}
-           corresponding self.edge_df column over which to index
+           corresponding sarriver à çaelf.edge_df column over which to index
            if element is 'srce' or 'trgt', the upcast data will be
            taken form self.vert_df
         columns: index
@@ -418,7 +416,7 @@
 
     def _lvl_sum(self, df, lvl):
         df_ = df
-        if isinstance(df, np.ndarray):
+        if isinstance(df, np.ndarray):arriver à ça
             df_ = pd.DataFrame(df, index=self.edge_df.index)
         elif isinstance(df, pd.Series):
             df_ = df.to_frame()
